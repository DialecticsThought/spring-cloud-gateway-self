= Spring Cloud Gateway
include::_attributes.adoc[]

*{spring-cloud-version}*

include::intro.adoc[]

[[gateway-starter]]
== How to Include Spring Cloud Gateway

To include Spring Cloud Gateway in your project, use the starter with a group ID of `org.springframework.cloud` and an artifact ID of `spring-cloud-starter-gateway`.
See the https://projects.spring.io/spring-cloud/[Spring Cloud Project page] for details on setting up your build system with the current Spring Cloud Release Train.

If you include the starter, but you do not want the gateway to be enabled, set `spring.cloud.gateway.enabled=false`.

IMPORTANT: Spring Cloud Gateway is built on https://spring.io/projects/spring-boot#learn[Spring Boot 2.x], https://docs.spring.io/spring/docs/current/spring-framework-reference/web-reactive.html[Spring WebFlux], and https://projectreactor.io/docs[Project Reactor].
As a consequence, many of the familiar synchronous libraries (Spring Data and Spring Security, for example) and patterns you know may not apply when you use Spring Cloud Gateway.
If you are unfamiliar with these projects, we suggest you begin by reading their documentation to familiarize yourself with some of the new concepts before working with Spring Cloud Gateway.

IMPORTANT: Spring Cloud Gateway requires the Netty runtime provided by Spring Boot and Spring Webflux.
It does not work in a traditional Servlet Container or when built as a WAR.

== Glossary

* *Route*: The basic building block of the gateway.
It is defined by an ID, a destination URI, a collection of predicates, and a collection of filters. A route is matched if the aggregate predicate is true.
* *Predicate*: This is a https://docs.oracle.com/javase/8/docs/api/java/util/function/Predicate.html[Java 8 Function Predicate]. The input type is a https://docs.spring.io/spring/docs/5.0.x/javadoc-api/org/springframework/web/server/ServerWebExchange.html[Spring Framework `ServerWebExchange`].
This lets you match on anything from the HTTP request, such as headers or parameters.
* *Filter*: These are instances of https://docs.spring.io/spring/docs/5.0.x/javadoc-api/org/springframework/web/server/GatewayFilter.html[Spring Framework `GatewayFilter`] that have been constructed with a specific factory.
Here, you can modify requests and responses before or after sending the downstream request.

[[gateway-how-it-works]]
== How It Works

The following diagram provides a high-level overview of how Spring Cloud Gateway works:

image::spring_cloud_gateway_diagram.png[Spring Cloud Gateway Diagram]

Clients make requests to Spring Cloud Gateway. If the Gateway Handler Mapping determines that a request matches a route, it is sent to the Gateway Web Handler.
This handler runs the request through a filter chain that is specific to the request.
The reason the filters are divided by the dotted line is that filters can run logic both before and after the proxy request is sent.
All "`pre`" filter logic is executed. Then the proxy request is made. After the proxy request is made, the "`post`" filter logic is run.

NOTE: URIs defined in routes without a port get default port values of 80 and 443 for the HTTP and HTTPS URIs, respectively.

== Configuring Route Predicate Factories and Gateway Filter Factories

There are two ways to configure predicates and filters: shortcuts and fully expanded arguments. Most examples below use the shortcut way.

The name and argument names will be listed as `code` in the first sentance or two of the each section. The arguments are typically listed in the order that would be needed for the shortcut configuration.

=== Shortcut Configuration

Shortcut configuration is recognized by the filter name, followed by an equals sign (`=`), followed by argument values separated by commas (`,`).

.application.yml
[source,yaml]
----
spring:
  cloud:
    gateway:
      routes:
      - id: after_route
        uri: https://example.org
        predicates:
        - Cookie=mycookie,mycookievalue
----

The previous sample defines the `Cookie` Route Predicate Factory with two arguments, the cookie name, `mycookie` and the value to match `mycookievalue`.

=== Fully Expanded Arguments

Fully expanded arguments appear more like standard yaml configuration with name/value pairs. Typically, there will be a `name` key and an `args` key. The `args` key is a map of key value pairs to configure the predicate or filter.

.application.yml
[source,yaml]
----
spring:
  cloud:
    gateway:
      routes:
      - id: after_route
        uri: https://example.org
        predicates:
        - name: Cookie
          args:
            name: mycookie
            regexp: mycookievalue
----

This is the full configuration of the shortcut configuration of the `Cookie` predicate shown above.

[[gateway-request-predicates-factories]]
== Route Predicate Factories

Spring Cloud Gateway matches routes as part of the Spring WebFlux `HandlerMapping` infrastructure.
Spring Cloud Gateway includes many built-in route predicate factories.
All of these predicates match on different attributes of the HTTP request.
You can combine multiple route predicate factories with logical `and` statements.

=== The After Route Predicate Factory

<<<<<<< HEAD
The after route predicate factory takes one parameter, a datetime.
This predicate matches requests that happen after the specified datetime.
The following example configures an after route predicate:
=======
=== After Route Predicate Factory
The `After` Route Predicate Factory takes one parameter, a `datetime` (which is a java `ZonedDateTime`). This predicate matches requests that happen after the current datetime.
>>>>>>> 2a3389e6

.application.yml
====
[source,yaml]
----
spring:
  cloud:
    gateway:
      routes:
      - id: after_route
        uri: https://example.org
        predicates:
        - After=2017-01-20T17:42:47.789-07:00[America/Denver]
----
====

This route matches any request made after Jan 20, 2017 17:42 Mountain Time (Denver).

<<<<<<< HEAD
=== The Before Route Predicate Factory

The before route predicate factory takes one parameter, a `datetime`.
This predicate matches requests that happen before the specified `datetime`.
The following example configures a before route predicate:
=======
=== Before Route Predicate Factory
The `Before` Route Predicate Factory takes one parameter, a datetime(which is a java `ZonedDateTime`). This predicate matches requests that happen before the current datetime.
>>>>>>> 2a3389e6

.application.yml
====
[source,yaml]
----
spring:
  cloud:
    gateway:
      routes:
      - id: before_route
        uri: https://example.org
        predicates:
        - Before=2017-01-20T17:42:47.789-07:00[America/Denver]
----
====

This route matches any request made before Jan 20, 2017 17:42 Mountain Time (Denver).

=== The Between Route Predicate Factory

<<<<<<< HEAD
The between route predicate factory takes two parameters, `datetime1` and `datetime2`.
This predicate matches requests that happen after `datetime1` and before `datetime2`.
The `datetime2` parameter must be after `datetime1`.
The following example configures a between route predicate:
=======
=== Between Route Predicate Factory
The `Between` Route Predicate Factory takes two parameters, `datetime1` and `datetime2` which are java `ZonedDateTime` objects. This predicate matches requests that happen after datetime1 and before datetime2. The datetime2 parameter must be after datetime1.
>>>>>>> 2a3389e6

.application.yml
====
[source,yaml]
----
spring:
  cloud:
    gateway:
      routes:
      - id: between_route
        uri: https://example.org
        predicates:
        - Between=2017-01-20T17:42:47.789-07:00[America/Denver], 2017-01-21T17:42:47.789-07:00[America/Denver]
----
====

This route matches any request made after Jan 20, 2017 17:42 Mountain Time (Denver) and before Jan 21, 2017 17:42 Mountain Time (Denver).
This could be useful for maintenance windows.

<<<<<<< HEAD
=== The Cookie Route Predicate Factory

The cookie route predicate factory takes two parameters, the cookie name and a regular expression.
This predicate matches cookies that have the given name and whose values match the regular expression.
The following example configures a cookie route predicate factory:
=======
=== Cookie Route Predicate Factory
The `Cookie` Route Predicate Factory takes two parameters, the cookie `name` and a `regexp` (which is a Java regular expression). This predicate matches cookies that have the given name and the value matches the regular expression.
>>>>>>> 2a3389e6

.application.yml
====
[source,yaml]
----
spring:
  cloud:
    gateway:
      routes:
      - id: cookie_route
        uri: https://example.org
        predicates:
        - Cookie=chocolate, ch.p
----
====

This route matches requests that have a cookie named `chocolate` whose value matches the `ch.p` regular expression.

=== The Header Route Predicate Factory

<<<<<<< HEAD
The header route predicate factory takes two parameters, the header name and a regular expression.
This predicate matches with a header that has the given name whose value matches the regular expression.
The following example configures a header route predicate:
=======
=== Header Route Predicate Factory
The `Header` Route Predicate Factory takes two parameters, the header `name` and a `regexp` (which is a Java regular expression). This predicate matches with a header that has the given name and the value matches the regular expression.
>>>>>>> 2a3389e6

.application.yml
====
[source,yaml]
----
spring:
  cloud:
    gateway:
      routes:
      - id: header_route
        uri: https://example.org
        predicates:
        - Header=X-Request-Id, \d+
----
====

This route matches if the request has a header named `X-Request-Id` whose value matches the `\d+` regular expression (that is, it has a value of one or more digits).

<<<<<<< HEAD
=== The Host Route Predicate Factory

The host route predicate factory takes one parameter: a list of host name patterns.
The pattern is an Ant-style pattern with `.` as the separator.
This predicates matches the `Host` header that matches the pattern.
The following example configures a host route predicate:
=======
=== Host Route Predicate Factory
The `Host` Route Predicate Factory takes one parameter: a list of host name `patterns`. The pattern is an Ant style pattern with `.` as the separator. This predicates matches the `Host` header that matches the pattern.
>>>>>>> 2a3389e6

.application.yml
====
[source,yaml]
----
spring:
  cloud:
    gateway:
      routes:
      - id: host_route
        uri: https://example.org
        predicates:
        - Host=**.somehost.org,**.anotherhost.org
----
====

URI template variables (such as `{sub}.myhost.org`) are supported as well.

This route matches if the request has a `Host` header with a value of `www.somehost.org` or `beta.somehost.org` or `www.anotherhost.org`.

This predicate extracts the URI template variables (such as `sub`, defined in the preceding example) as a map of names and values and places it in the `ServerWebExchange.getAttributes()` with a key defined in `ServerWebExchangeUtils.URI_TEMPLATE_VARIABLES_ATTRIBUTE`.
Those values are then available for use by <<gateway-route-filters,`GatewayFilter` factories>>


=== The Method Route Predicate Factory

<<<<<<< HEAD
The Method Route Predicate Factory takes one or more parameters: the HTTP methods to match.
The following example configures a method route predicate:
=======
=== Method Route Predicate Factory
The `Method` Route Predicate Factory takes a `methods` argument which is one or more HTTP methods to match.
>>>>>>> 2a3389e6

.application.yml
====
[source,yaml]
----
spring:
  cloud:
    gateway:
      routes:
      - id: method_route
        uri: https://example.org
        predicates:
        - Method=GET,POST
----
====

This route matches if the request method was a `GET` or a `POST`.

<<<<<<< HEAD
=== The Path Route Predicate Factory

The Path Route Predicate Factory takes two parameters: a list of Spring `PathMatcher` patterns and an optional flag called `matchOptionalTrailingSeparator`.
The following example configures a path route predicate:
=======
=== Path Route Predicate Factory
The `Path` Route Predicate Factory takes two parameter: a list of Spring `PathMatcher` `patterns` and an optional flag to `matchOptionalTrailingSeparator`.
>>>>>>> 2a3389e6

.application.yml
====
[source,yaml]
----
spring:
  cloud:
    gateway:
      routes:
      - id: host_route
        uri: https://example.org
        predicates:
        - Path=/red/{segment},/blue/{segment}
----
====

This route matches if the request path was, for example: `/red/1` or `/red/blue` or `/blue/green`.

This predicate extracts the URI template variables (such as `segment`, defined in the preceding example) as a map of names and values and places it in the `ServerWebExchange.getAttributes()` with a key defined in `ServerWebExchangeUtils.URI_TEMPLATE_VARIABLES_ATTRIBUTE`.
Those values are then available for use by <<gateway-route-filters,`GatewayFilter` factories>>

A utility method (called `get`) is available to make access to these variables easier.
The following example shows how to use the `get` method:

====
[source,java]
----
Map<String, String> uriVariables = ServerWebExchangeUtils.getPathPredicateVariables(exchange);

String segment = uriVariables.get("segment");
----
====

=== The Query Route Predicate Factory

<<<<<<< HEAD
The query route predicate factory takes two parameters: a required `param` and an optional `regexp`.
The following example configures a query route predicate:
=======
=== Query Route Predicate Factory
The `Query` Route Predicate Factory takes two parameters: a required `param` and an optional `regexp` (which is a Java regular expression).
>>>>>>> 2a3389e6

.application.yml
====
[source,yaml]
----
spring:
  cloud:
    gateway:
      routes:
      - id: query_route
        uri: https://example.org
        predicates:
        - Query=green
----
====

The preceding route matches if the request contained a `green` query parameter.

.application.yml
[source,yaml]
----
spring:
  cloud:
    gateway:
      routes:
      - id: query_route
        uri: https://example.org
        predicates:
        - Query=red, gree.
----

The preceding route matches if the request contained a `red` query parameter whose value matched the `gree.` regexp, so `green` and `greet` would match.


<<<<<<< HEAD
=== The RemoteAddr Route Predicate Factory

The RemoteAddr route predicate factory takes a list (min size 1) of CIDR-notation (IPv4 or IPv6) strings, such as `192.168.0.1/16` (where `192.168.0.1` is an IP address and `16` is a subnet mask).
The following example configures a RemoteAddr route predicate:
=======
=== RemoteAddr Route Predicate Factory
The `RemoteAddr` Route Predicate Factory takes a list (min size 1) of `sources`, which are CIDR-notation (IPv4 or IPv6) strings, e.g. `192.168.0.1/16` (where `192.168.0.1` is an IP address and `16` is a subnet mask).
>>>>>>> 2a3389e6

.application.yml
====
[source,yaml]
----
spring:
  cloud:
    gateway:
      routes:
      - id: remoteaddr_route
        uri: https://example.org
        predicates:
        - RemoteAddr=192.168.1.1/24
----
====

This route matches if the remote address of the request was, for example, `192.168.1.10`.

=== The Weight Route Predicate Factory

The weight route predicate factory takes two arguments: group and weight. The weights are calculated per group.
The following example configures a weight route predicate:

.application.yml
====
[source,yaml]
----
spring:
  cloud:
    gateway:
      routes:
      - id: weight_high
        uri: https://weighthigh.org
        predicates:
        - Weight=group1, 8
      - id: weight_low
        uri: https://weightlow.org
        predicates:
        - Weight=group1, 2
----
====

This route would forward ~80% of traffic to https://weighthigh.org and ~20% of traffic to https://weighlow.org

<<<<<<< HEAD
==== Modifying the Way Remote Addresses Are Resolved

By default, the RemoteAddr route predicate factory uses the remote address from the incoming request.
=======
=== Weight Route Predicate Factory
The `Weight` Route Predicate Factory takes two arguments `group` and `weight` (an int). The weights are calculated per group.

.application.yml
[source,yaml]
----
spring:
  cloud:
    gateway:
      routes:
      - id: weight_high
        uri: https://weighthigh.org
        predicates:
        - Weight=group1, 8
      - id: weight_low
        uri: https://weightlow.org
        predicates:
        - Weight=group1, 2
----

This route would forward ~80% of traffic to https://weighthigh.org and ~20% of traffic to https://weighlow.org

==== Modifying the way remote addresses are resolved
By default the RemoteAddr Route Predicate Factory uses the remote address from the incoming request.
>>>>>>> 2a3389e6
This may not match the actual client IP address if Spring Cloud Gateway sits behind a proxy layer.

You can customize the way that the remote address is resolved by setting a custom `RemoteAddressResolver`.
Spring Cloud Gateway comes with one non-default remote address resolver that is based off of the https://developer.mozilla.org/en-US/docs/Web/HTTP/Headers/X-Forwarded-For[X-Forwarded-For header], `XForwardedRemoteAddressResolver`.

`XForwardedRemoteAddressResolver` has two static constructor methods, which take different approaches to security:

* `XForwardedRemoteAddressResolver::trustAll` returns a `RemoteAddressResolver` that always takes the first IP address found in the `X-Forwarded-For` header.
This approach is vulnerable to spoofing, as a malicious client could set an initial value for the `X-Forwarded-For`, which would be accepted by the resolver.

* `XForwardedRemoteAddressResolver::maxTrustedIndex` takes an index that correlates to the number of trusted infrastructure running in front of Spring Cloud Gateway.
If Spring Cloud Gateway is, for example only accessible through HAProxy, then a value of 1 should be used.
If two hops of trusted infrastructure are required before Spring Cloud Gateway is accessible, then a value of 2 should be used.

Consider the following header value:

====
[source]
----
X-Forwarded-For: 0.0.0.1, 0.0.0.2, 0.0.0.3
----
====

The following `maxTrustedIndex` values yield the following remote addresses:

[options="header"]
|===
|`maxTrustedIndex`           | result
|[`Integer.MIN_VALUE`,0]     | (invalid, `IllegalArgumentException` during initialization)
|1                           | 0.0.0.3
|2                           | 0.0.0.2
|3                           | 0.0.0.1
|[4, `Integer.MAX_VALUE`]    | 0.0.0.1
|===
[[gateway-route-filters]]

The following example shows how to achieve the same configuration with Java:

.GatewayConfig.java
====
[source,java]
----
RemoteAddressResolver resolver = XForwardedRemoteAddressResolver
    .maxTrustedIndex(1);

...

.route("direct-route",
    r -> r.remoteAddr("10.1.1.1", "10.10.1.1/24")
        .uri("https://downstream1")
.route("proxied-route",
    r -> r.remoteAddr(resolver, "10.10.1.1", "10.10.1.1/24")
        .uri("https://downstream2")
)
----
====

== `GatewayFilter` Factories

Route filters allow the modification of the incoming HTTP request or outgoing HTTP response in some manner.
Route filters are scoped to a particular route.
Spring Cloud Gateway includes many built-in GatewayFilter Factories.

NOTE: For more detailed examples of how to use any of the following filters, take a look at the https://github.com/spring-cloud/spring-cloud-gateway/tree/master/spring-cloud-gateway-core/src/test/java/org/springframework/cloud/gateway/filter/factory[unit tests].

=== The `AddRequestHeader` `GatewayFilter` Factory

<<<<<<< HEAD
The `AddRequestHeader` `GatewayFilter` factory takes a name and value parameter.
The following example configures an `AddRequestHeader` `GatewayFilter`:
=======
=== AddRequestHeader GatewayFilter Factory
The `AddRequestHeader` GatewayFilter Factory takes a `name` and `value` parameter.
>>>>>>> 2a3389e6

.application.yml
====
[source,yaml]
----
spring:
  cloud:
    gateway:
      routes:
      - id: add_request_header_route
        uri: https://example.org
        filters:
        - AddRequestHeader=X-Request-red, blue
----
====

This listing adds `X-Request-red:blue` header to the downstream request's headers for all matching requests.

`AddRequestHeader` is aware of the URI variables used to match a path or host.
URI variables may be used in the value and are expanded at runtime.
The following example configures an `AddRequestHeader` `GatewayFilter` that uses a variable:

.application.yml
====
[source,yaml]
----
spring:
  cloud:
    gateway:
      routes:
      - id: add_request_header_route
        uri: https://example.org
        predicates:
        - Path=/red/{segment}
        filters:
        - AddRequestHeader=X-Request-Red, Blue-{segment}
----
====

<<<<<<< HEAD
=== The `AddRequestParameter` `GatewayFilter` Factory

The `AddRequestParameter` `GatewayFilter` Factory takes a name and value parameter.
The following example configures an `AddRequestParameter` `GatewayFilter`:
=======
=== AddRequestParameter GatewayFilter Factory
The `AddRequestParameter` GatewayFilter Factory takes a `name` and `value` parameter.
>>>>>>> 2a3389e6

.application.yml
====
[source,yaml]
----
spring:
  cloud:
    gateway:
      routes:
      - id: add_request_parameter_route
        uri: https://example.org
        filters:
        - AddRequestParameter=red, blue
----
====

This will add `red=blue` to the downstream request's query string for all matching requests.

`AddRequestParameter` is aware of the URI variables used to match a path or host.
URI variables may be used in the value and are expanded at runtime.
The following example configures an `AddRequestParameter` `GatewayFilter` that uses a variable:

.application.yml
====
[source,yaml]
----
spring:
  cloud:
    gateway:
      routes:
      - id: add_request_parameter_route
        uri: https://example.org
        predicates:
        - Host: {segment}.myhost.org
        filters:
        - AddRequestParameter=foo, bar-{segment}
----
====

=== The `AddResponseHeader` `GatewayFilter` Factory

<<<<<<< HEAD
The `AddResponseHeader` `GatewayFilter` Factory takes a name and value parameter.
The following example configures an `AddResponseHeader` `GatewayFilter`:
=======
=== AddResponseHeader GatewayFilter Factory
The `AddResponseHeader` GatewayFilter Factory takes a `name` and `value` parameter.
>>>>>>> 2a3389e6

.application.yml
====
[source,yaml]
----
spring:
  cloud:
    gateway:
      routes:
      - id: add_response_header_route
        uri: https://example.org
        filters:
        - AddResponseHeader=X-Response-Red, Blue
----
====

This adds `X-Response-Foo:Bar` header to the downstream response's headers for all matching requests.

`AddResponseHeader` is aware of URI variables used to match a path or host.
URI variables may be used in the value and are expanded at runtime.
The following example configures an `AddResponseHeader` `GatewayFilter` that uses a variable:

.application.yml
====
[source,yaml]
----
spring:
  cloud:
    gateway:
      routes:
      - id: add_response_header_route
        uri: https://example.org
        predicates:
        - Host: {segment}.myhost.org
        filters:
        - AddResponseHeader=foo, bar-{segment}
----
====

<<<<<<< HEAD
=== The `DedupeResponseHeader` `GatewayFilter` Factory

The DedupeResponseHeader GatewayFilter factory takes a `name` parameter and an optional `strategy` parameter. `name` can contain a space-separated list of header names.
The following example configures a `DedupeResponseHeader` `GatewayFilter`:
=======
=== DedupeResponseHeader GatewayFilter Factory
The `DedupeResponseHeader` GatewayFilter Factory takes a `name` parameter and an optional `strategy` parameter. `name` can contain a list of header names, space separated.
>>>>>>> 2a3389e6

.application.yml
====
[source,yaml]
----
spring:
  cloud:
    gateway:
      routes:
      - id: dedupe_response_header_route
        uri: https://example.org
        filters:
        - DedupeResponseHeader=Access-Control-Allow-Credentials Access-Control-Allow-Origin
----
====

This removes duplicate values of `Access-Control-Allow-Credentials` and `Access-Control-Allow-Origin` response headers in cases when both the gateway CORS logic and the downstream logic add them.

The `DedupeResponseHeader` filter also accepts an optional `strategy` parameter.
The accepted values are `RETAIN_FIRST` (default), `RETAIN_LAST`, and `RETAIN_UNIQUE`.

[[hystrix]]
=== The Hystrix `GatewayFilter` Factory

NOTE: https://cloud.spring.io/spring-cloud-netflix/multi/multi__modules_in_maintenance_mode.html[Netflix has put Hystrix in maintenance mode]. We suggest you use the <<spring-cloud-circuitbreaker-filter-factory, Spring Cloud CircuitBreaker
Gateway Filter>> with Resilience4J, as support for Hystrix will be removed in a future release.


https://github.com/Netflix/Hystrix[Hystrix] is a library from Netflix that implements the https://martinfowler.com/bliki/CircuitBreaker.html[circuit breaker pattern].
<<<<<<< HEAD
The Hystrix `GatewayFilter` lets you introduce circuit breakers to your gateway routes, protecting your services from cascading failures and letting you provide fallback responses in the event of downstream failures.

To enable Hystrix `GatewayFilter` instances in your project, add a dependency on `spring-cloud-starter-netflix-hystrix` from https://cloud.spring.io/spring-cloud-netflix/[Spring Cloud Netflix].

The Hystrix `GatewayFilter` factory requires a single `name` parameter, which is the name of the `HystrixCommand`.
The following example configures a Hystrix `GatewayFilter`:
=======
The `Hystrix` GatewayFilter allows you to introduce circuit breakers to your gateway routes, protecting your services from cascading failures and allowing you to provide fallback responses in the event of downstream failures.

To enable `Hystrix` GatewayFilters in your project, add a dependency on `spring-cloud-starter-netflix-hystrix` from https://cloud.spring.io/spring-cloud-netflix/[Spring Cloud Netflix].

The `Hystrix` GatewayFilter Factory requires a single `name` parameter, which is the name of the `HystrixCommand`.
>>>>>>> 2a3389e6

.application.yml
====
[source,yaml]
----
spring:
  cloud:
    gateway:
      routes:
      - id: hystrix_route
        uri: https://example.org
        filters:
        - Hystrix=myCommandName
----
====

This wraps the remaining filters in a `HystrixCommand` with a command name of `myCommandName`.

The Hystrix filter can also accept an optional `fallbackUri` parameter. Currently, only `forward:` schemed URIs are supported. If the fallback is called, the request is forwarded to the controller matched by the URI.
The following example configures such a fallback:

.application.yml
====
[source,yaml]
----
spring:
  cloud:
    gateway:
      routes:
      - id: hystrix_route
        uri: lb://backing-service:8088
        predicates:
        - Path=/consumingserviceendpoint
        filters:
        - name: Hystrix
          args:
            name: fallbackcmd
            fallbackUri: forward:/incaseoffailureusethis
        - RewritePath=/consumingserviceendpoint, /backingserviceendpoint
----
====

This will forward to the `/incaseoffailureusethis` URI when the Hystrix fallback is called. Note that this example also demonstrates (optional) Spring Cloud Netflix Ribbon load-balancing (defined the `lb` prefix on the destination URI).

The primary scenario is to use the `fallbackUri` to an internal controller or handler within the gateway app.
However, you can also reroute the request to a controller or handler in an external application, as follows:

.application.yml
====
[source,yaml]
----
spring:
  cloud:
    gateway:
      routes:
      - id: ingredients
        uri: lb://ingredients
        predicates:
        - Path=//ingredients/**
        filters:
        - name: Hystrix
          args:
            name: fetchIngredients
            fallbackUri: forward:/fallback
      - id: ingredients-fallback
        uri: http://localhost:9994
        predicates:
        - Path=/fallback
----
====

In this example, there is no `fallback` endpoint or handler in the gateway application.
However, there is one in another application, registered under `http://localhost:9994`.

In case of the request being forwarded to the fallback, the Hystrix Gateway filter also provides the `Throwable` that has caused it.
It is added to the `ServerWebExchange` as the `ServerWebExchangeUtils.HYSTRIX_EXECUTION_EXCEPTION_ATTR` attribute, which you can use when handling the fallback within the gateway application.

For the external controller/handler scenario, you can add headers with exception details.
You can find more information on doing so in  the <<fallback-headers, FallbackHeaders GatewayFilter Factory section>>.

You can configured Hystrix settings (such as timeouts) with global defaults or on a route-by-route basis by using application properties, as explained on the https://github.com/Netflix/Hystrix/wiki/Configuration[Hystrix wiki].

To set a five-second timeout for the example route shown earlier, you could use the following configuration:

.application.yml
====
[source,yaml]
----
hystrix.command.fallbackcmd.execution.isolation.thread.timeoutInMilliseconds: 5000
----
====

[[spring-cloud-circuitbreaker-filter-factory]]
=== Spring Cloud CircuitBreaker GatewayFilter Factory

The Spring Cloud CircuitBreaker GatewayFilter factory uses the Spring Cloud CircuitBreaker APIs to wrap Gateway routes in
a circuit breaker. Spring Cloud CircuitBreaker supports two libraries that can be used with Spring Cloud Gateway, Hystrix
and Resilience4J.  Since Netflix has placed Hystrix in maintenance-only mode, we suggest that you use Resilience4J.

To enable the Spring Cloud CircuitBreaker filter, you need to place either `spring-cloud-starter-circuitbreaker-reactor-resilience4j` or `spring-cloud-starter-netflix-hystrix` on the classpath.
The following example configures a Spring Cloud CircuitBreaker `GatewayFilter`:

.application.yml
====
[source,yaml]
----
spring:
  cloud:
    gateway:
      routes:
      - id: circuitbreaker_route
        uri: https://example.org
        filters:
        - CircuitBreaker=myCircuitBreaker
----
====

To configure the circuit breaker, see the configuration for the underlying circuit breaker implementation you are using.

* https://cloud.spring.io/spring-cloud-circuitbreaker/reference/html/spring-cloud-circuitbreaker.html[Resilience4J Documentation]
* https://cloud.spring.io/spring-cloud-netflix/reference/html/[Hystrix Documentation]

The Spring Cloud CircuitBreaker filter can also accept an optional `fallbackUri` parameter.
Currently, only `forward:` schemed URIs are supported.
If the fallback is called, the request is forwarded to the controller matched by the URI.
The following example configures such a fallback:

.application.yml
====
[source,yaml]
----
spring:
  cloud:
    gateway:
      routes:
      - id: circuitbreaker_route
        uri: lb://backing-service:8088
        predicates:
        - Path=/consumingServiceEndpoint
        filters:
        - name: CircuitBreaker
          args:
            name: myCircuitBreaker
            fallbackUri: forward:/inCaseOfFailureUseThis
        - RewritePath=/consumingServiceEndpoint, /backingServiceEndpoint
----
====

The following listing does the same thing in Java:

.Application.java
====
[source,java]
----
@Bean
public RouteLocator routes(RouteLocatorBuilder builder) {
    return builder.routes()
        .route("circuitbreaker_route", r -> r.path("/consumingServiceEndpoint")
            .filters(f -> f.circuitBreaker(c -> c.name("myCircuitBreaker").fallbackUri("forward:/inCaseOfFailureUseThis"))
                .rewritePath("/consumingServiceEndpoint", "/backingServiceEndpoint")).uri("lb://backing-service:8088")
        .build();
}
----
====

This example forwards to the `/inCaseofFailureUseThis` URI when the circuit breaker fallback is called.
Note that this example also demonstrates the (optional) Spring Cloud Netflix Ribbon load-balancing (defined by the `lb` prefix on the destination URI).

The primary scenario is to use the `fallbackUri` to define an internal controller or handler within the gateway application.
However, you can also reroute the request to a controller or handler in an external application, as follows:

.application.yml
====
[source,yaml]
----
spring:
  cloud:
    gateway:
      routes:
      - id: ingredients
        uri: lb://ingredients
        predicates:
        - Path=//ingredients/**
        filters:
        - name: CircuitBreaker
          args:
            name: fetchIngredients
            fallbackUri: forward:/fallback
      - id: ingredients-fallback
        uri: http://localhost:9994
        predicates:
        - Path=/fallback
----
====

In this example, there is no `fallback` endpoint or handler in the gateway application.
However, there is one in another application, registered under `http://localhost:9994`.

In case of the request being forwarded to fallback, the Spring Cloud CircuitBreaker Gateway filter also provides the `Throwable` that has caused it.
It is added to the `ServerWebExchange` as the `ServerWebExchangeUtils.CIRCUITBREAKER_EXECUTION_EXCEPTION_ATTR` attribute that can be used when handling the fallback within the gateway application.

For the external controller/handler scenario, headers can be added with exception details.
You can find more information on doing so in  the <<fallback-headers, FallbackHeaders GatewayFilter Factory section>>.

[[fallback-headers]]
=== The `FallbackHeaders` `GatewayFilter` Factory

The `FallbackHeaders` factory lets you add Hystrix or Spring Cloud CircuitBreaker execution exception details in the headers of a request forwarded to a `fallbackUri` in an external application, as in the following scenario:

.application.yml
====
[source,yaml]
----
spring:
  cloud:
    gateway:
      routes:
      - id: ingredients
        uri: lb://ingredients
        predicates:
        - Path=//ingredients/**
        filters:
        - name: CircuitBreaker
          args:
            name: fetchIngredients
            fallbackUri: forward:/fallback
      - id: ingredients-fallback
        uri: http://localhost:9994
        predicates:
        - Path=/fallback
        filters:
        - name: FallbackHeaders
          args:
            executionExceptionTypeHeaderName: Test-Header
----
====

In this example, after an execution exception occurs while running the circuit breaker, the request is forwarded to the `fallback` endpoint or handler in an application running on `localhost:9994`.
The headers with the exception type, message and (if available) root cause exception type and message are added to that request by the `FallbackHeaders` filter.

You can overwrite the names of the headers in the configuration by setting the values of the following arguments (shown with their default values):

* `executionExceptionTypeHeaderName` (`"Execution-Exception-Type"`)
* `executionExceptionMessageHeaderName` (`"Execution-Exception-Message"`)
* `rootCauseExceptionTypeHeaderName` (`"Root-Cause-Exception-Type"`)
* `rootCauseExceptionMessageHeaderName` (`"Root-Cause-Exception-Message"`)

For more information on circuit beakers and the gatewayc see the <<hystrix, Hystrix GatewayFilter Factory section>> or <<spring-cloud-circuitbreaker-filter-factory, Spring Cloud CircuitBreaker Factory section>>.

<<<<<<< HEAD
=== The `MapRequestHeader` `GatewayFilter` Factory

The `MapRequestHeader` `GatewayFilter` factory takes `fromHeader` and `toHeader` parameters.
It creates a new named header (`toHeader`), and the value is extracted out of an existing named header (`fromHeader`) from the incoming http request.
If the input header does not exist, the filter has no impact.
If the new named header already exists, its values are augmented with the new values.
The following example configures a `MapRequestHeader`:
=======
=== MapRequestHeader GatewayFilter Factory
The `MapRequestHeader` GatewayFilter Facstory takes 'fromHeader' and 'toHeader' parameters. It creates a new named header (toHeader) and the value is extracted out of an existing named header (fromHeader) from the incoming http request. If the input header does not exist then the filter has no impact. If the new named header already exists then it's values will be augmented with the new values.
>>>>>>> 2a3389e6

.application.yml
====
[source,yaml]
----
spring:
  cloud:
    gateway:
      routes:
      - id: map_request_header_route
        uri: https://example.org
        filters:
        - MapRequestHeader=Blue, X-Request-Red
----
====

This adds `X-Request-Red:<values>` header to the downstream request with updated values from the incoming HTTP request's `Blue` header.

=== The `PrefixPath` `GatewayFilter` Factory

<<<<<<< HEAD
The `PrefixPath` `GatewayFilter` factory takes a single `prefix` parameter.
The following example configures a `PrefixPath` `GatewayFilter`:
=======
=== PrefixPath GatewayFilter Factory
The `PrefixPath` GatewayFilter Factory takes a single `prefix` parameter.
>>>>>>> 2a3389e6

.application.yml
====
[source,yaml]
----
spring:
  cloud:
    gateway:
      routes:
      - id: prefixpath_route
        uri: https://example.org
        filters:
        - PrefixPath=/mypath
----
====

This will prefix `/mypath` to the path of all matching requests.
So a request to `/hello` would be sent to `/mypath/hello`.

=== The `PreserveHostHeader` `GatewayFilter` Factory

<<<<<<< HEAD
The `PreserveHostHeader` `GatewayFilter` factory has no parameters.
This filter sets a request attribute that the routing filter inspects to determine if the original host header should be sent, rather than the host header determined by the HTTP client.
The following example configures a `PreserveHostHeader` `GatewayFilter`:
=======
=== PreserveHostHeader GatewayFilter Factory
The `PreserveHostHeader` GatewayFilter Factory has no parameters. This filter, sets a request attribute that the routing filter will inspect to determine if the original host header should be sent, rather than the host header determined by the http client.
>>>>>>> 2a3389e6

.application.yml
====
[source,yaml]
----
spring:
  cloud:
    gateway:
      routes:
      - id: preserve_host_route
        uri: https://example.org
        filters:
        - PreserveHostHeader
----
====

=== The `RequestRateLimiter` `GatewayFilter` Factory

<<<<<<< HEAD
The `RequestRateLimiter` `GatewayFilter` factory uses a `RateLimiter` implementation to determine if the current request is allowed to proceed. If it is not, a status of `HTTP 429 - Too Many Requests` (by default) is returned.
=======
The `RequestRateLimiter` GatewayFilter Factory is uses a `RateLimiter` implementation to determine if the current request is allowed to proceed. If it is not, a status of `HTTP 429 - Too Many Requests` (by default) is returned.
>>>>>>> 2a3389e6

This filter takes an optional `keyResolver` parameter and parameters specific to the rate limiter (described later in this section).

`keyResolver` is a bean that implements the `KeyResolver` interface.
In configuration, reference the bean by name using SpEL.
`#{@myKeyResolver}` is a SpEL expression that references a bean named `myKeyResolver`.
The following listing shows the `KeyResolver` interface:

.KeyResolver.java
====
[source,java]
----
public interface KeyResolver {
	Mono<String> resolve(ServerWebExchange exchange);
}
----
====

The `KeyResolver` interface lets pluggable strategies derive the key for limiting requests.
In future milestone releases, there will be some `KeyResolver` implementations.

The default implementation of `KeyResolver` is the `PrincipalNameKeyResolver`, which retrieves the `Principal` from the `ServerWebExchange` and calls `Principal.getName()`.

By default, if the `KeyResolver` does not find a key, requests are denied.
You can adjust this behavior by setting the `spring.cloud.gateway.filter.request-rate-limiter.deny-empty-key` (`true` or `false`) and `spring.cloud.gateway.filter.request-rate-limiter.empty-key-status-code` properties.

[NOTE]
=====
The `RequestRateLimiter` is not configurable with the "shortcut" notation. The following example below is _invalid_:

.application.properties
====
----
# INVALID SHORTCUT CONFIGURATION
spring.cloud.gateway.routes[0].filters[0]=RequestRateLimiter=2, 2, #{@userkeyresolver}
----
====
=====

==== The Redis `RateLimiter`

The Redis implementation is based off of work done at https://stripe.com/blog/rate-limiters[Stripe].
It requires the use of the `spring-boot-starter-data-redis-reactive` Spring Boot starter.

The algorithm used is the https://en.wikipedia.org/wiki/Token_bucket[Token Bucket Algorithm].

The `redis-rate-limiter.replenishRate` is how many requests per second you want a user to be allowed to do, without any dropped requests.
This is the rate at which the token bucket is filled.

The `redis-rate-limiter.burstCapacity` is the maximum number of requests a user is allowed to do in a single second.
This is the number of tokens the token bucket can hold.
Setting this value to zero blocks all requests.

A steady rate is accomplished by setting the same value in `replenishRate` and `burstCapacity`.
Temporary bursts can be allowed by setting `burstCapacity` higher than `replenishRate`.
In this case, the rate limiter needs to be allowed some time between bursts (according to `replenishRate`), as two consecutive bursts will result in dropped requests (`HTTP 429 - Too Many Requests`).
The following listing configures a `redis-rate-limiter`:

.application.yml
====
[source,yaml]
----
spring:
  cloud:
    gateway:
      routes:
      - id: requestratelimiter_route
        uri: https://example.org
        filters:
        - name: RequestRateLimiter
          args:
            redis-rate-limiter.replenishRate: 10
            redis-rate-limiter.burstCapacity: 20

----
====

The following example configures a KeyResolver in Java:

.Config.java
====
[source,java]
----
@Bean
KeyResolver userKeyResolver() {
    return exchange -> Mono.just(exchange.getRequest().getQueryParams().getFirst("user"));
}
----
====

This defines a request rate limit of 10 per user. A burst of 20 is allowed, but, in the next second, only 10 requests are available.
The `KeyResolver` is a simple one that gets the `user` request parameter (note that this is not recommended for production).

You can also define a rate limiter as a bean that implements the `RateLimiter` interface.
In configuration, you can reference the bean by name using SpEL.
`#{@myRateLimiter}` is a SpEL expression that references a bean with named `myRateLimiter`.
The following listing defines a rate limiter that uses the `KeyResolver` defined in the previous listing:

.application.yml
====
[source,yaml]
----
spring:
  cloud:
    gateway:
      routes:
      - id: requestratelimiter_route
        uri: https://example.org
        filters:
        - name: RequestRateLimiter
          args:
            rate-limiter: "#{@myRateLimiter}"
            key-resolver: "#{@userKeyResolver}"

----
====


<<<<<<< HEAD
=== The `RedirectTo` `GatewayFilter` Factory

The `RedirectTo` `GatewayFilter` factory takes two parameters, `status` and `url`.
The `status` parameter should be a 300 series redirect HTTP code, such as 301.
The `url` parameter should be a valid URL.
This is the value of the `Location` header.
For relative redirects, you should use `uri: no://op` as the uri of your route definition.
The following listing configures a `RedirectTo` `GatewayFilter`:
=======
=== RedirectTo GatewayFilter Factory
The `RedirectTo` GatewayFilter Factory takes a `status` and a `url` parameter. The status should be a 300 series redirect http code, such as 301. The url should be a valid url. This will be the value of the `Location` header.
>>>>>>> 2a3389e6

.application.yml
====
[source,yaml]
----
spring:
  cloud:
    gateway:
      routes:
      - id: prefixpath_route
        uri: https://example.org
        filters:
        - RedirectTo=302, https://acme.org
----
====

This will send a status 302 with a `Location:https://acme.org` header to perform a redirect.

<<<<<<< HEAD
=== The `RemoveHopByHopHeadersFilter` `GatewayFilter` Factory

The `RemoveHopByHopHeadersFilter` `GatewayFilter` Factory removes headers from forwarded requests.
The default list of headers that is removed comes from the https://tools.ietf.org/html/draft-ietf-httpbis-p1-messaging-14#section-7.1.3[IETF].

.The default removed headers are:
 *  `Connection`
 *  `Keep-Alive`
 *  `Proxy-Authenticate`
 *  `Proxy-Authorization`
 *  `TE`
 *  `Trailer`
 *  `Transfer-Encoding`
 *  `Upgrade`

To change the removed headers, set the `spring.cloud.gateway.filter.remove-non-proxy-headers.headers` property to the list of header names to remove.

=== The `RemoveRequestHeader` GatewayFilter Factory

The `RemoveRequestHeader` `GatewayFilter` factory takes a `name` parameter.
It is the name of the header to be removed.
The following listing configures a `RemoveRequestHeader` `GatewayFilter`:
=======
=== RemoveRequestHeader GatewayFilter Factory
The `RemoveRequestHeader` GatewayFilter Factory takes a `name` parameter. It is the name of the header to be removed.
>>>>>>> 2a3389e6

.application.yml
====
[source,yaml]
----
spring:
  cloud:
    gateway:
      routes:
      - id: removerequestheader_route
        uri: https://example.org
        filters:
        - RemoveRequestHeader=X-Request-Foo
----
====

This removes the `X-Request-Foo` header before it is sent downstream.

=== `RemoveResponseHeader` `GatewayFilter` Factory

<<<<<<< HEAD
The `RemoveResponseHeader` `GatewayFilter` factory takes a `name` parameter.
It is the name of the header to be removed.
The following listing configures a `RemoveResponseHeader` `GatewayFilter`:
=======
=== RemoveResponseHeader GatewayFilter Factory
The `RemoveResponseHeader` GatewayFilter Factory takes a `name` parameter. It is the name of the header to be removed.
>>>>>>> 2a3389e6

.application.yml
====
[source,yaml]
----
spring:
  cloud:
    gateway:
      routes:
      - id: removeresponseheader_route
        uri: https://example.org
        filters:
        - RemoveResponseHeader=X-Response-Foo
----
====

This will remove the `X-Response-Foo` header from the response before it is returned to the gateway client.

To remove any kind of sensitive header, you should configure this filter for any routes for which you may want to do so.
In addition, you can configure this filter once by using `spring.cloud.gateway.default-filters` and have it applied to all routes.

=== The `RemoveRequestParameter` `GatewayFilter` Factory

<<<<<<< HEAD
The `RemoveRequestParameter` `GatewayFilter` factory takes a `name` parameter.
It is the name of the query parameter to be removed.
The following example configures a `RemoveRequestParameter` `GatewayFilter`:
=======
=== RewritePath GatewayFilter Factory
The `RewritePath` GatewayFilter Factory takes a path `regexp` parameter and a `replacement` parameter. This uses Java regular expressions for a flexible way to rewrite the request path.
>>>>>>> 2a3389e6

.application.yml
====
[source,yaml]
----
spring:
  cloud:
    gateway:
      routes:
      - id: removerequestparameter_route
        uri: https://example.org
        filters:
        - RemoveRequestParameter=red
----
====

This will remove the `red` parameter before it is sent downstream.

=== The `RewritePath` `GatewayFilter` Factory

The `RewritePath` `GatewayFilter` factory takes a path `regexp` parameter and a `replacement` parameter.
This uses Java regular expressions for a flexible way to rewrite the request path.
The following listing configures a `RewritePath` `GatewayFilter`:

.application.yml
====
[source,yaml]
----
spring:
  cloud:
    gateway:
      routes:
      - id: rewritepath_route
        uri: https://example.org
        predicates:
        - Path=/foo/**
        filters:
        - RewritePath=/red(?<segment>/?.*), $\{segment}
----
====

For a request path of `/red/blue`, this sets the path to `/blue` before making the downstream request. Note that the `$` should be replaced with `$\` because of the YAML specification.

=== `RewriteLocationResponseHeader` `GatewayFilter` Factory

<<<<<<< HEAD
The `RewriteLocationResponseHeader` `GatewayFilter` factory modifies the value of the `Location` response header, usually to get rid of backend-specific details.
It takes `stripVersionMode`, `locationHeaderName`, `hostValue`, and `protocolsRegex` parameters.
The following listing configures a `RewriteLocationResponseHeader` `GatewayFilter`:
=======
=== RewriteLocationResponseHeader GatewayFilter Factory
The `RewriteLocationResponseHeader` GatewayFilter Factory modifies the value of `Location` response header, usually to get rid of backend specific details. It takes `stripVersionMode`, `locationHeaderName`, `hostValue`, and `protocolsRegex` parameters.
>>>>>>> 2a3389e6

.application.yml
====
[source,yaml]
----
spring:
  cloud:
    gateway:
      routes:
      - id: rewritelocationresponseheader_route
        uri: http://example.org
        filters:
        - RewriteLocationResponseHeader=AS_IN_REQUEST, Location, ,
----
====

For example, for a request of `POST https://api.example.com/some/object/name`, the `Location` response header value of `https://object-service.prod.example.net/v2/some/object/id` is rewritten as `https://api.example.com/some/object/id`.

The `stripVersionMode` parameter has the following possible values: `NEVER_STRIP`, `AS_IN_REQUEST` (default), and `ALWAYS_STRIP`.

 * `NEVER_STRIP`: The version is not stripped, even if the original request path contains no version.
 * `AS_IN_REQUEST` The version is stripped only if the original request path contains no version.
 * `ALWAYS_STRIP` The version is always stripped, even if the original request path contains version.

The `hostValue` parameter, if provided, is used to replace the `host:port` portion of the response `Location` header.
If it is not provided, the value of the `Host` request header is used.

The `protocolsRegex` parameter must be a valid regex `String`, against which the protocol name is matched.
If it is not matched, the filter does nothing.
The default is `http|https|ftp|ftps`.

<<<<<<< HEAD
=== The `RewriteResponseHeader` `GatewayFilter` Factory

The `RewriteResponseHeader` `GatewayFilter` factory takes `name`, `regexp`, and `replacement` parameters.
It uses Java regular expressions for a flexible way to rewrite the response header value.
The following example configures a `RewriteResponseHeader` `GatewayFilter`:
=======
=== RewriteResponseHeader GatewayFilter Factory
The `RewriteResponseHeader` GatewayFilter Factory takes `name`, `regexp`, and `replacement` parameters. It uses Java regular expressions for a flexible way to rewrite the response header value.
>>>>>>> 2a3389e6

.application.yml
====
[source,yaml]
----
spring:
  cloud:
    gateway:
      routes:
      - id: rewriteresponseheader_route
        uri: https://example.org
        filters:
        - RewriteResponseHeader=X-Response-Red, , password=[^&]+, password=***
----
====

For a header value of `/42?user=ford&password=omg!what&flag=true`, it is set to `/42?user=ford&password=\***&flag=true` after making the downstream request.
You must use `$\` to mean `$` because of the YAML specification.

=== The `SaveSession` `GatewayFilter` Factory

The `SaveSession` `GatewayFilter` factory forces a `WebSession::save` operation _before_ forwarding the call downstream.
This is of particular use when using something like https://projects.spring.io/spring-session/[Spring Session] with a lazy data store and you need to ensure the session state has been saved before making the forwarded call.
The following example configures a `SaveSession` `GatewayFilter`:

.application.yml
====
[source,yaml]
----
spring:
  cloud:
    gateway:
      routes:
      - id: save_session
        uri: https://example.org
        predicates:
        - Path=/foo/**
        filters:
        - SaveSession
----
====

If you integrate https://projects.spring.io/spring-security/[Spring Security] with Spring Session and want to ensure security details have been forwarded to the remote process, this is critical.

=== The `SecureHeaders` `GatewayFilter` Factory

The `SecureHeaders` `GatewayFilter` factory adds a number of headers to the response, per the recommendation made in https://blog.appcanary.com/2017/http-security-headers.html[this blog post].

<<<<<<< HEAD
The following headers (shown with their default values) are added:
=======
=== SecureHeaders GatewayFilter Factory
The `SecureHeaders` GatewayFilter Factory adds a number of headers to the response at the recommendation from https://blog.appcanary.com/2017/http-security-headers.html[this blog post].
>>>>>>> 2a3389e6

* `X-Xss-Protection:1 (mode=block`)
* `Strict-Transport-Security (max-age=631138519`)
* `X-Frame-Options (DENY)`
* `X-Content-Type-Options (nosniff)`
* `Referrer-Policy (no-referrer)`
* `Content-Security-Policy (default-src 'self' https:; font-src 'self' https: data:; img-src 'self' https: data:; object-src 'none'; script-src https:; style-src 'self' https: 'unsafe-inline)'`
* `X-Download-Options (noopen)`
* `X-Permitted-Cross-Domain-Policies (none)`

To change the default values, set the appropriate property in the `spring.cloud.gateway.filter.secure-headers` namespace.
The following properties are available:

* `xss-protection-header`
* `strict-transport-security`
* `x-frame-options`
* `x-content-type-options`
* `referrer-policy`
* `content-security-policy`
* `x-download-options`
* `x-permitted-cross-domain-policies`

To disable the default values set the `spring.cloud.gateway.filter.secure-headers.disable` property with comma-separated values.
The following example shows how to do so:

====
[source]
----
spring.cloud.gateway.filter.secure-headers.disable=x-frame-options,strict-transport-security
----
====

NOTE: The lowercase full name of the secure header needs to be used to disable it..

=== The `SetPath` `GatewayFilter` Factory

<<<<<<< HEAD
The `SetPath` `GatewayFilter` factory takes a path `template` parameter.
It offers a simple way to manipulate the request path by allowing templated segments of the path.
This uses the URI templates from Spring Framework.
Multiple matching segments are allowed.
The following example configures a `SetPath` `GatewayFilter`:
=======
=== SetPath GatewayFilter Factory
The `SetPath` GatewayFilter Factory takes a path `template` parameter. It offers a simple way to manipulate the request path by allowing templated segments of the path. This uses the uri templates from Spring Framework. Multiple matching segments are allowed.
>>>>>>> 2a3389e6

.application.yml
====
[source,yaml]
----
spring:
  cloud:
    gateway:
      routes:
      - id: setpath_route
        uri: https://example.org
        predicates:
        - Path=/red/{segment}
        filters:
        - SetPath=/{segment}
----
====

For a request path of `/red/blue`, this sets the path to `/blue` before making the downstream request.

<<<<<<< HEAD
=== The `SetRequestHeader` `GatewayFilter` Factory

The `SetRequestHeader` `GatewayFilter` factory takes `name` and `value` parameters.
The following listing configures a `SetRequestHeader` `GatewayFilter`:
=======
=== SetRequestHeader GatewayFilter Factory
The `SetRequestHeader` GatewayFilter Factory takes `name` and `value` parameters.
>>>>>>> 2a3389e6

.application.yml
====
[source,yaml]
----
spring:
  cloud:
    gateway:
      routes:
      - id: setrequestheader_route
        uri: https://example.org
        filters:
        - SetRequestHeader=X-Request-Red, Blue
----
====

This `GatewayFilter` replaces (rather than adding) all headers with the given name.
So, if the downstream server responded with a `X-Request-Red:1234`, this would be replaced with `X-Request-Red:Blue`, which is what the downstream service would receive.

`SetRequestHeader` is aware of URI variables used to match a path or host.
URI variables may be used in the value and are expanded at runtime.
The following example configures an `SetRequestHeader` `GatewayFilter` that uses a variable:

.application.yml
====
[source,yaml]
----
spring:
  cloud:
    gateway:
      routes:
      - id: setrequestheader_route
        uri: https://example.org
        predicates:
        - Host: {segment}.myhost.org
        filters:
        - SetRequestHeader=foo, bar-{segment}
----
====

=== The `SetResponseHeader` `GatewayFilter` Factory

<<<<<<< HEAD
The `SetResponseHeader` `GatewayFilter` factory takes `name` and `value` parameters.
The following listing configures a `SetResponseHeader` `GatewayFilter`:
=======
=== SetResponseHeader GatewayFilter Factory
The `SetResponseHeader` GatewayFilter Factory takes `name` and `value` parameters.
>>>>>>> 2a3389e6

.application.yml
====
[source,yaml]
----
spring:
  cloud:
    gateway:
      routes:
      - id: setresponseheader_route
        uri: https://example.org
        filters:
        - SetResponseHeader=X-Response-Red, Blue
----
====

This GatewayFilter replaces (rather than adding) all headers with the given name.
So, if the downstream server responded with a `X-Response-Red:1234`, this is replaced with `X-Response-Red:Blue`, which is what the gateway client would receive.

`SetResponseHeader` is aware of URI variables used to match a path or host.
URI variables may be used in the value and will be expanded at runtime.
The following example configures an `SetResponseHeader` `GatewayFilter` that uses a variable:

.application.yml
====
[source,yaml]
----
spring:
  cloud:
    gateway:
      routes:
      - id: setresponseheader_route
        uri: https://example.org
        predicates:
        - Host: {segment}.myhost.org
        filters:
        - SetResponseHeader=foo, bar-{segment}
----
====

<<<<<<< HEAD
=== The `SetStatus` `GatewayFilter` Factory

The `SetStatus` `GatewayFilter` factory takes a single parameter, `status`.
It must be a valid Spring `HttpStatus`.
It may be the integer value `404` or the string representation of the enumeration: `NOT_FOUND`.
The following listing configures a `SetStatus` `GatewayFilter`:
=======
=== SetStatus GatewayFilter Factory
The `SetStatus` GatewayFilter Factory takes a single `status` parameter. It must be a valid Spring `HttpStatus`. It may be the integer value `404` or the string representation of the enumeration `NOT_FOUND`.
>>>>>>> 2a3389e6

.application.yml
====
[source,yaml]
----
spring:
  cloud:
    gateway:
      routes:
      - id: setstatusstring_route
        uri: https://example.org
        filters:
        - SetStatus=BAD_REQUEST
      - id: setstatusint_route
        uri: https://example.org
        filters:
        - SetStatus=401
----
====

In either case, the HTTP status of the response is set to 401.

You can configure the `SetStatus` `GatewayFilter` to return the original HTTP status code from the proxied request in a header in the response.
The header is added to the response if configured with the following property:

.application.yml
====
[source,yaml]
----
spring:
  cloud:
    gateway:
      set-status:
        original-status-header-name: original-http-status
----
====

=== The `StripPrefix` `GatewayFilter` Factory

The `StripPrefix` `GatewayFilter` factory takes one parameter, `parts`.
The `parts` parameter indicates the number of parts in the path to strip from the request before sending it downstream.
The following listing configures a `StripPrefix` `GatewayFilter`:

.application.yml
====
[source,yaml]
----
spring:
  cloud:
    gateway:
      routes:
      - id: nameRoot
        uri: https://nameservice
        predicates:
        - Path=/name/**
        filters:
        - StripPrefix=2
----
====

When a request is made through the gateway to `/name/blue/red`, the request made to `nameservice` looks like `https://nameservice/red`.

=== The Retry `GatewayFilter` Factory

<<<<<<< HEAD
The Retry `GatewayFilter` factory supports the following parameters:
=======
The `Retry` GatewayFilter Factory support following set of parameters:
>>>>>>> 2a3389e6

* `retries`: The number of retries that should be attempted.
* `statuses`: The HTTP status codes that should be retried, represented by using `org.springframework.http.HttpStatus`.
* `methods`: The HTTP methods that should be retried, represented by using `org.springframework.http.HttpMethod`.
* `series`: The series of status codes to be retried, represented by using `org.springframework.http.HttpStatus.Series`.
* `exceptions`: A list of thrown exceptions that should be retried.
* `backoff`: The configured exponential backoff for the retries.
Retries are performed after a backoff interval of `firstBackoff * (factor ^ n)`, where `n` is the iteration.
If `maxBackoff` is configured, the maximum backoff applied is limited to `maxBackoff`.
If `basedOnPreviousValue` is true, the backoff is calculated byusing `prevBackoff * factor`.

The following defaults are configured for `Retry` filter, if enabled:

* `retries`: Three times
* `series`: 5XX series
* `methods`: GET method
* `exceptions`: `IOException` and `TimeoutException`
* `backoff`: disabled

The following listing configures a Retry `GatewayFilter`:

.application.yml
====
[source,yaml]
----
spring:
  cloud:
    gateway:
      routes:
      - id: retry_test
        uri: http://localhost:8080/flakey
        predicates:
        - Host=*.retry.com
        filters:
        - name: Retry
          args:
            retries: 3
            statuses: BAD_GATEWAY
            methods: GET,POST
            backoff:
              firstBackoff: 10ms
              maxBackoff: 50ms
              factor: 2
              basedOnPreviousValue: false
----
====

NOTE: The retry filter does not currently support retrying with a body (for example, for POST or PUT requests with a body).

<<<<<<< HEAD
NOTE: When using the retry filter with a `forward:` prefixed URL, the target endpoint should be written carefully so that, in case of an error, it does not do anything that could result in a response being sent to the client and committed.
For example, if the target endpoint is an annotated controller, the target controller method should not return `ResponseEntity` with an error status code.
Instead, it should throw an `Exception` or signal an error (for example, through a `Mono.error(ex)` return value), which the retry filter can be configured to handle by retrying.

=== The `RequestSize` `GatewayFilter` Factory

When the request size is greater than the permissible limit, the `RequestSize` `GatewayFilter` factory can restrict a request from reaching the downstream service.
The filter takes a `RequestSize` parameter.
It is the permissible size limit of the request defined in bytes.
The following listing configures a `RequestSize` `GatewayFilter`:
=======
NOTE: When using the retry filter with a `forward:` prefixed URL, the target endpoint should be written carefully so that in case of an error it does not do anything that could result in a response being sent to the client and committed. For example, if the target endpoint is an annotated controller, the target controller method should not return `ResponseEntity` with an error status code. Instead it should throw an `Exception`, or signal an error, e.g. via a `Mono.error(ex)` return value, which the retry filter can be configured to handle by retrying.

WARNING: When using the retry filter with any HTTP method with a body, the body will be cached and the gateway will become memory constrained. The body is cached in a request attribute defined by `ServerWebExchangeUtils.CACHED_REQUEST_BODY_ATTR`. The type of the object is a `org.springframework.core.io.buffer.DataBuffer`.

=== RequestSize GatewayFilter Factory
The `RequestSize` GatewayFilter Factory can restrict a request from reaching the downstream service , when the request size is greater than the permissible limit. The filter takes a `maxSize` parameter which is the permissible size limit of the request. The `maxSize is a `DataSize` type, so values can be defined as a number followed by an optional `DataUnit` suffix such as 'KB' or 'MB'. The default is 'B' for bytes.
>>>>>>> 2a3389e6

.application.yml
====
[source,yaml]
----
spring:
  cloud:
    gateway:
      routes:
      - id: request_size_route
        uri: http://localhost:8080/upload
        predicates:
        - Path=/upload
        filters:
        - name: RequestSize
          args:
            maxSize: 5000000
----
====

The `RequestSize` `GatewayFilter` factory sets the response status as `413 Payload Too Large` with an additional header `errorMessage` when the request is rejected due to size. The following example shows such an `errorMessage`:

====
[source]
----
errorMessage` : `Request size is larger than permissible limit. Request size is 6.0 MB where permissible limit is 5.0 MB
----
====

NOTE: The default request size is set to five MB if not provided as a filter argument in the route definition.

=== Modify a Request Body `GatewayFilter` Factory

CAUTION: This filter is considered BETA, and the API may change in the future.

You can use this filter to modify the request body before it is sent downstream by the gateway.

<<<<<<< HEAD
NOTE: This filter can be configured only by using the Java DSL.
=======
The `ModifyRequestBody` filter can be used to modify the request body before it is sent downstream by the Gateway.
>>>>>>> 2a3389e6

The following listing shows how to modify a request body `GatewayFilter`:

====
[source,java]
----
@Bean
public RouteLocator routes(RouteLocatorBuilder builder) {
    return builder.routes()
        .route("rewrite_request_obj", r -> r.host("*.rewriterequestobj.org")
            .filters(f -> f.prefixPath("/httpbin")
                .modifyRequestBody(String.class, Hello.class, MediaType.APPLICATION_JSON_VALUE,
                    (exchange, s) -> return Mono.just(new Hello(s.toUpperCase())))).uri(uri))
        .build();
}

static class Hello {
    String message;

    public Hello() { }

    public Hello(String message) {
        this.message = message;
    }

    public String getMessage() {
        return message;
    }

    public void setMessage(String message) {
        this.message = message;
    }
}
----
====

=== Modify a Response Body `GatewayFilter` Factory

CAUTION: This filter is considered BETA and the API may change in the future.

<<<<<<< HEAD
You can use this filter to modify the response body before it is sent back to the client.
=======
The `ModifyResponseBody` filter can be used to modify the response body before it is sent back to the Client.
>>>>>>> 2a3389e6

NOTE: This filter can be configured only by using the Java DSL.

The following listing shows how to modify a response body `GatewayFilter`:

====
[source,java]
----
@Bean
public RouteLocator routes(RouteLocatorBuilder builder) {
    return builder.routes()
        .route("rewrite_response_upper", r -> r.host("*.rewriteresponseupper.org")
            .filters(f -> f.prefixPath("/httpbin")
        		.modifyResponseBody(String.class, String.class,
        		    (exchange, s) -> Mono.just(s.toUpperCase()))).uri(uri)
        .build();
}
----
====

=== Default Filters

To add a filter and apply it to all routes, you can use `spring.cloud.gateway.default-filters`.
This property takes a list of filters.
The following listing defines a set of default filters:

.application.yml
====
[source,yaml]
----
spring:
  cloud:
    gateway:
      default-filters:
      - AddResponseHeader=X-Response-Default-Red, Default-Blue
      - PrefixPath=/httpbin
----
====

== Global Filters

The `GlobalFilter` interface has the same signature as `GatewayFilter`.
These are special filters that are conditionally applied to all routes.

NOTE: This interface and its usage are subject to change in future milestone releases.

[[gateway-combined-global-filter-and-gatewayfilter-ordering]]
=== Combined Global Filter and `GatewayFilter` Ordering

When a request matches a route, the filtering web handler adds all instances of `GlobalFilter` and all route-specific instances of `GatewayFilter` to a filter chain.
This combined filter chain is sorted by the `org.springframework.core.Ordered` interface, which you can set by implementing the `getOrder()` method.

As Spring Cloud Gateway distinguishes between "`pre`" and "`post`" phases for filter logic execution (see <<gateway-how-it-works, How it Works>>), the filter with the highest precedence is the first in the "`pre`"-phase and the last in the "`post`"-phase.

The following listing configures a filter chain:

.ExampleConfiguration.java
====
[source,java]
----
@Bean
public GlobalFilter customFilter() {
    return new CustomGlobalFilter();
}

public class CustomGlobalFilter implements GlobalFilter, Ordered {

    @Override
    public Mono<Void> filter(ServerWebExchange exchange, GatewayFilterChain chain) {
        log.info("custom global filter");
        return chain.filter(exchange);
    }

    @Override
    public int getOrder() {
        return -1;
    }
}
----
====

=== Forward Routing Filter

The `ForwardRoutingFilter` looks for a URI in the exchange attribute `ServerWebExchangeUtils.GATEWAY_REQUEST_URL_ATTR`.
If the URL has a `forward` scheme (such as `forward:///localendpoint`), it uses the Spring `DispatcherHandler` to handle the request.
The path part of the request URL is overridden with the path in the forward URL.
The unmodified original URL is appended to the list in the `ServerWebExchangeUtils.GATEWAY_ORIGINAL_REQUEST_URL_ATTR` attribute.

=== The `LoadBalancerClient` Filter

The `LoadBalancerClientFilter` looks for a URI in the exchange attribute named `ServerWebExchangeUtils.GATEWAY_REQUEST_URL_ATTR`.
If the URL has a scheme of `lb` (such as `lb://myservice`), it uses the Spring Cloud `LoadBalancerClient` to resolve the name (`myservice` in this case) to an actual host and port and replaces the URI in the same attribute.
The unmodified original URL is appended to the list in the `ServerWebExchangeUtils.GATEWAY_ORIGINAL_REQUEST_URL_ATTR` attribute.
The filter also looks in the `ServerWebExchangeUtils.GATEWAY_SCHEME_PREFIX_ATTR` attribute to see if it equals `lb`.
If so, the same rules apply.
The following listing configures a `LoadBalancerClientFilter`:

.application.yml
====
[source,yaml]
----
spring:
  cloud:
    gateway:
      routes:
      - id: myRoute
        uri: lb://service
        predicates:
        - Path=/service/**
----
====

NOTE: By default, when a service instance cannot be found in the `LoadBalancer`, a `503` is returned.
You can configure the Gateway to return a `404` by setting `spring.cloud.gateway.loadbalancer.use404=true`.

NOTE: The `isSecure` value of the `ServiceInstance` returned from the `LoadBalancer` overrides
the scheme specified in the request made to the Gateway.
For example, if the request comes into the Gateway over `HTTPS`
but the `ServiceInstance` indicates it is not secure, the downstream request is made over
`HTTP`.
The opposite situation can also apply.
However, if `GATEWAY_SCHEME_PREFIX_ATTR` is specified for the
route in the Gateway configuration, the prefix is stripped and the resulting scheme from the
route URL overrides the `ServiceInstance` configuration.

WARNING: `LoadBalancerClientFilter` uses a blocking ribbon `LoadBalancerClient` under the hood.
We suggest you use <<reactive-loadbalancer-client-filter,`ReactiveLoadBalancerClientFilter` instead>>.
You can switch to it by setting the value of the `spring.cloud.loadbalancer.ribbon.enabled` to `false`.

[[reactive-loadbalancer-client-filter]]
=== The `ReactiveLoadBalancerClientFilter`

The `ReactiveLoadBalancerClientFilter` looks for a URI in the exchange attribute named `ServerWebExchangeUtils.GATEWAY_REQUEST_URL_ATTR`.
If the URL has a `lb` scheme (such as `lb://myservice`), it uses the Spring Cloud `ReactorLoadBalancer` to resolve the name (`myservice` in this example) to an actual host and port and replaces the URI in the same attribute.
The unmodified original URL is appended to the list in the `ServerWebExchangeUtils.GATEWAY_ORIGINAL_REQUEST_URL_ATTR` attribute.
The filter also looks in the `ServerWebExchangeUtils.GATEWAY_SCHEME_PREFIX_ATTR` attribute to see if it equals `lb`.
If so, the same rules apply.
The following listing configures a `ReactiveLoadBalancerClientFilter`:

.application.yml
====
[source,yaml]
----
spring:
  cloud:
    gateway:
      routes:
      - id: myRoute
        uri: lb://service
        predicates:
        - Path=/service/**
----
====

NOTE: By default, when a service instance cannot be found by the `ReactorLoadBalancer`, a `503` is returned.
You can configure the gateway to return a `404` by setting `spring.cloud.gateway.loadbalancer.use404=true`.

NOTE: The `isSecure` value of the `ServiceInstance` returned from the `ReactiveLoadBalancerClientFilter` overrides
the scheme specified in the request made to the Gateway.
For example, if the request comes into the Gateway over `HTTPS` but the `ServiceInstance` indicates it is not secure, the downstream request is made over `HTTP`.
The opposite situation can also apply.
However, if `GATEWAY_SCHEME_PREFIX_ATTR` is specified for the route in the Gateway configuration, the prefix is stripped and the resulting scheme from the route URL overrides the `ServiceInstance` configuration.

=== The Netty Routing Filter

The Netty routing filter runs if the URL located in the `ServerWebExchangeUtils.GATEWAY_REQUEST_URL_ATTR` exchange attribute has a `http` or `https` scheme.
It uses the Netty `HttpClient` to make the downstream proxy request.
The response is put in the `ServerWebExchangeUtils.CLIENT_RESPONSE_ATTR` exchange attribute for use in a later filter.
(There is also an experimental `WebClientHttpRoutingFilter` that performs the same function but does not require Netty.)

=== The Netty Write Response Filter

The `NettyWriteResponseFilter` runs if there is a Netty `HttpClientResponse` in the `ServerWebExchangeUtils.CLIENT_RESPONSE_ATTR` exchange attribute.
It runs after all other filters have completed and writes the proxy response back to the gateway client response.
(There is also an experimental `WebClientWriteResponseFilter` that performs the same function but does not require Netty.)

=== The `RouteToRequestUrl` Filter

If there is a `Route` object in the `ServerWebExchangeUtils.GATEWAY_ROUTE_ATTR` exchange attribute, the `RouteToRequestUrlFilter` runs.
It creates a new URI, based off of the request URI but updated with the URI attribute of the `Route` object.
The new URI is placed in the `ServerWebExchangeUtils.GATEWAY_REQUEST_URL_ATTR` exchange attribute`.

If the URI has a scheme prefix, such as `lb:ws://serviceid`, the `lb` scheme is stripped from the URI and placed in the `ServerWebExchangeUtils.GATEWAY_SCHEME_PREFIX_ATTR` for use later in the filter chain.

=== The Websocket Routing Filter

If the URL located in the `ServerWebExchangeUtils.GATEWAY_REQUEST_URL_ATTR` exchange attribute has a `ws` or `wss` scheme, the websocket routing rilter runs. It uses the Spring WebSocket infrastructure to forward the websocket request downstream.

You can load-balance websockets by prefixing the URI with `lb`, such as `lb:ws://serviceid`.

NOTE: If you use https://github.com/sockjs[SockJS] as a fallback over normal HTTP, you should configure a normal HTTP route as well as the websocket Route.

The following listing configures a websocket routing filter:

.application.yml
====
[source,yaml]
----
spring:
  cloud:
    gateway:
      routes:
      # SockJS route
      - id: websocket_sockjs_route
        uri: http://localhost:3001
        predicates:
        - Path=/websocket/info/**
      # Normal Websocket route
      - id: websocket_route
        uri: ws://localhost:3001
        predicates:
        - Path=/websocket/**
----
====

=== The Gateway Metrics Filter

To enable gateway metrics, add spring-boot-starter-actuator as a project dependency. Then, by default, the gateway metrics filter runs as long as the property `spring.cloud.gateway.metrics.enabled` is not set to `false`. This filter adds a timer metric named `gateway.requests` with the following tags:

<<<<<<< HEAD
* `routeId`: The route ID.
* `routeUri`: The URI to which the API is routed.
* `outcome`: The outcome, as classified by link:https://docs.spring.io/spring-framework/docs/current/javadoc-api/org/springframework/http/HttpStatus.Series.html[HttpStatus.Series].
* `status`: The HTTP status of the request returned to the client.
* `httpStatusCode`: The HTTP Status of the request returned to the client.
* `httpMethod`: The HTTP method used for the request.
=======
* `routeId`: The route id
* `routeUri`: The URI that the API will be routed to
* `outcome`: Outcome as classified by link:https://docs.spring.io/spring-framework/docs/current/javadoc-api/org/springframework/http/HttpStatus.Series.html[HttpStatus.Series]
* `status`: Http Status of the request returned to the client
* `httpStatusCode`: Http Status of the request returned to the client
* `httpMethod`: The Http method used for the request
>>>>>>> 2a3389e6

These metrics are then available to be scraped from `/actuator/metrics/gateway.requests` and can be easily integrated with Prometheus to create a link:images/gateway-grafana-dashboard.jpeg[Grafana] link:gateway-grafana-dashboard.json[dashboard].

NOTE: To enable the prometheus endpoint, add `micrometer-registry-prometheus` as a project dependency.

=== Marking An Exchange As Routed

After the gateway has routed a `ServerWebExchange`, it marks that exchange as "`routed`" by adding `gatewayAlreadyRouted`
to the exchange attributes. Once a request has been marked as routed, other routing filters will not route the request again,
essentially skipping the filter. There are convenience methods that you can use to mark an exchange as routed
or check if an exchange has already been routed.

* `ServerWebExchangeUtils.isAlreadyRouted` takes a `ServerWebExchange` object and checks if it has been "`routed`".
* `ServerWebExchangeUtils.setAlreadyRouted` takes a `ServerWebExchange` object and marks it as "`routed`".

<<<<<<< HEAD
== TLS and SSL

The gateway can listen for requests on HTTPS by following the usual Spring server configuration.
The following example shows how to do so:
=======
== HttpHeadersFilters

HttpHeadersFilters are applied to requests before sending them downstream, such as in the `NettyRoutingFilter`.

=== Forwarded Headers Filter
The `Forwarded` Headers Filter creates a `Forwarded` header to send to the downstream service. It adds the `Host` header, scheme and port of the current request to any existing `Forwarded` header.

=== RemoveHopByHop Headers Filter
The `RemoveHopByHop` Headers Filter removes headers from forwarded requests. The default list of headers that is removed comes from the https://tools.ietf.org/html/draft-ietf-httpbis-p1-messaging-14#section-7.1.3[IETF].

.The default removed headers are:
*  Connection
*  Keep-Alive
*  Proxy-Authenticate
*  Proxy-Authorization
*  TE
*  Trailer
*  Transfer-Encoding
*  Upgrade

To change this, set the `spring.cloud.gateway.filter.remove-non-proxy-headers.headers` property to the list of header names to remove.

=== XForwarded Headers Filter
The `XForwarded` Headers Filter creates various a `X-Forwarded-*` headers to send to the downstream service. It users the `Host` header, scheme, port and path of the current request to create the various headers.

Creating of individual headers can be controlled by the following boolean properties (defaults to true):

- `spring.cloud.gateway.x-forwarded.for.enabled`
- `spring.cloud.gateway.x-forwarded.host.enabled`
- `spring.cloud.gateway.x-forwarded.port.enabled`
- `spring.cloud.gateway.x-forwarded.proto.enabled`
- `spring.cloud.gateway.x-forwarded.prefix.enabled`

Appending multiple headers can be controlled by the following boolean properties (defaults to true):

- `spring.cloud.gateway.x-forwarded.for.append`
- `spring.cloud.gateway.x-forwarded.host.append`
- `spring.cloud.gateway.x-forwarded.port.append`
- `spring.cloud.gateway.x-forwarded.proto.append`
- `spring.cloud.gateway.x-forwarded.prefix.append`

== TLS / SSL
The Gateway can listen for requests on https by following the usual Spring server configuration. Example:
>>>>>>> 2a3389e6

.application.yml
====
[source,yaml]
----
server:
  ssl:
    enabled: true
    key-alias: scg
    key-store-password: scg1234
    key-store: classpath:scg-keystore.p12
    key-store-type: PKCS12
----
====

You can route gateway routes to both HTTP and HTTPS backends.
If you are routing to an HTTPS backend, you can configure the gateway to trust all downstream certificates with the following configuration:

.application.yml
====
[source,yaml]
----
spring:
  cloud:
    gateway:
      httpclient:
        ssl:
          useInsecureTrustManager: true
----
====

Using an insecure trust manager is not suitable for production.
For a production deployment, you can configure the gateway with a set of known certificates that it can trust with the following configuration:

.application.yml
====
[source,yaml]
----
spring:
  cloud:
    gateway:
      httpclient:
        ssl:
          trustedX509Certificates:
          - cert1.pem
          - cert2.pem
----
====

If the Spring Cloud Gateway is not provisioned with trusted certificates, the default trust store is used (which you can override by setting the `javax.net.ssl.trustStore` system property).

=== TLS Handshake

The gateway maintains a client pool that it uses to route to backends.
When communicating over HTTPS, the client initiates a TLS handshake.
A number of timeouts are associated with this handshake.
You can configure these timeouts can be configured (defaults shown) as follows:

.application.yml
====
[source,yaml]
----
spring:
  cloud:
    gateway:
      httpclient:
        ssl:
          handshake-timeout-millis: 10000
          close-notify-flush-timeout-millis: 3000
          close-notify-read-timeout-millis: 0
----
====

== Configuration

Configuration for Spring Cloud Gateway is driven by a collection of `RouteDefinitionLocator` instances.
The following listing shows the definition of the `RouteDefinitionLocator` interface:

.RouteDefinitionLocator.java
====
[source,java]
----
public interface RouteDefinitionLocator {
	Flux<RouteDefinition> getRouteDefinitions();
}
----
====

By default, a `PropertiesRouteDefinitionLocator` loads properties by using Spring Boot's `@ConfigurationProperties` mechanism.

The earlier configuration examples all use a shortcut notation that uses positional arguments rather than named ones.
The following two examples are equivalent:

.application.yml
====
[source,yaml]
----
spring:
  cloud:
    gateway:
      routes:
      - id: setstatus_route
        uri: https://example.org
        filters:
        - name: SetStatus
          args:
            status: 401
      - id: setstatusshortcut_route
        uri: https://example.org
        filters:
        - SetStatus=401
----
====

For some usages of the gateway, properties are adequate, but some production use cases benefit from loading configuration from an external source, such as a database. Future milestone versions will have `RouteDefinitionLocator` implementations based off of Spring Data Repositories, such as Redis, MongoDB, and Cassandra.

== Route Metadata Configuration

You can configure additional parameters for each route by using metadata, as follows:

.application.yml
====
[source,yaml]
----
spring:
  cloud:
    gateway:
      routes:
      - id: route_with_metadata
        uri: https://example.org
        metadata:
          optionName: "OptionValue"
          compositeObject:
            name: "value"
          iAmNumber: 1
----
====

You could acquire all metadata properties from an exchange, as follows:

====
[source]
----
Route route = exchange.getAttribute(GATEWAY_ROUTE_ATTR);
// get all metadata properties
route.getMetadata();
// get a single metadata property
route.getMetadata(someKey);
----
====

== Http timeouts configuration

Http timeouts (response and connect) can be configured for all routes and overridden for each specific route.

=== Global timeouts
To configure Global http timeouts: +
`connect-timeout` must be specified in milliseconds. +
`response-timeout` must be specified as a java.time.Duration

.global http timeouts example
[source,yaml]
----
spring:
  cloud:
    gateway:
      httpclient:
        connect-timeout: 1000
        response-timeout: 5s
----

=== Per-route timeouts
To configure per-route timeouts: +
`connect-timeout` must be specified in milliseconds. +
`response-timeout` must be specified in milliseconds.

.per-route http timeouts configuration via configuration
[source,yaml]
----
      - id: per_route_timeouts
        uri: https://example.org
        predicates:
          - name: Path
            args:
              pattern: /delay/{timeout}
        metadata:
          response-timeout: 200
          connect-timeout: 200
----

.per-route timeouts configuration using Java DSL
[source,java]
----
import static org.springframework.cloud.gateway.support.RouteMetadataUtils.CONNECT_TIMEOUT_ATTR;
import static org.springframework.cloud.gateway.support.RouteMetadataUtils.RESPONSE_TIMEOUT_ATTR;

      @Bean
      public RouteLocator customRouteLocator(RouteLocatorBuilder routeBuilder){
         return routeBuilder.routes()
               .route("test1", r -> {
                  return r.host("*.somehost.org").and().path("/somepath")
                        .filters(f -> f.addRequestHeader("header1", "header-value-1"))
                        .uri("http://someuri")
                        .metadata(RESPONSE_TIMEOUT_ATTR, 200)
                        .metadata(CONNECT_TIMEOUT_ATTR, 200);
               })
               .build();
      }
----

=== Fluent Java Routes API

To allow for simple configuration in Java, the `RouteLocatorBuilder` bean includes a fluent API.
The following listing shows how it works:

.GatewaySampleApplication.java
====
[source,java]
----
// static imports from GatewayFilters and RoutePredicates
@Bean
public RouteLocator customRouteLocator(RouteLocatorBuilder builder, ThrottleGatewayFilterFactory throttle) {
    return builder.routes()
            .route(r -> r.host("**.abc.org").and().path("/image/png")
                .filters(f ->
                        f.addResponseHeader("X-TestHeader", "foobar"))
                .uri("http://httpbin.org:80")
            )
            .route(r -> r.path("/image/webp")
                .filters(f ->
                        f.addResponseHeader("X-AnotherHeader", "baz"))
                .uri("http://httpbin.org:80")
                .metadata("key", "value")
            )
            .route(r -> r.order(-1)
                .host("**.throttle.org").and().path("/get")
                .filters(f -> f.filter(throttle.apply(1,
                        1,
                        10,
                        TimeUnit.SECONDS)))
                .uri("http://httpbin.org:80")
                .metadata("key", "value")
            )
            .build();
}
----
====

This style also allows for more custom predicate assertions.
The predicates defined by `RouteDefinitionLocator` beans are combined using logical `and`.
By using the fluent Java API, you can use the `and()`, `or()`, and `negate()` operators on the `Predicate` class.

=== The `DiscoveryClient` Route Definition Locator

You can configure the gateway to create routes based on services registered with a `DiscoveryClient` compatible service registry.

To enable this, set `spring.cloud.gateway.discovery.locator.enabled=true` and make sure a `DiscoveryClient` implementation (such as Netflix Eureka, Consul, or Zookeeper) is on the classpath and enabled.

==== Configuring Predicates and Filters For `DiscoveryClient` Routes

By default, the fateway defines a single predicate and filter for routes created with a `DiscoveryClient`.

The default predicate is a path predicate defined with the pattern `/serviceId/**`, where `serviceId` is
the ID of the service from the `DiscoveryClient`.

The default filter is a rewrite path filter with the regex `/serviceId/(?<remaining>.*)` and the replacement `/${remaining}`.
This strips the service ID from the path before the request is sent downstream.

If you want to customize the predicates or filters used by the `DiscoveryClient` routes, set `spring.cloud.gateway.discovery.locator.predicates[x]` and `spring.cloud.gateway.discovery.locator.filters[y]`.
When doing so, you need to make sure to include the default predicate and filter shown earlier, if you want to retain that functionality.
The following example shows what this looks like:

.application.properties
====
[soure,properties]
----
spring.cloud.gateway.discovery.locator.predicates[0].name: Path
spring.cloud.gateway.discovery.locator.predicates[0].args[pattern]: "'/'+serviceId+'/**'"
spring.cloud.gateway.discovery.locator.predicates[1].name: Host
spring.cloud.gateway.discovery.locator.predicates[1].args[pattern]: "'**.foo.com'"
spring.cloud.gateway.discovery.locator.filters[0].name: Hystrix
spring.cloud.gateway.discovery.locator.filters[0].args[name]: serviceId
spring.cloud.gateway.discovery.locator.filters[1].name: RewritePath
spring.cloud.gateway.discovery.locator.filters[1].args[regexp]: "'/' + serviceId + '/(?<remaining>.*)'"
spring.cloud.gateway.discovery.locator.filters[1].args[replacement]: "'/${remaining}'"
----
====

== Reactor Netty Access Logs

To enable Reactor Netty access logs, set `-Dreactor.netty.http.server.accessLogEnabled=true`.

IMPORTANT: It must be a Java System Property, not a Spring Boot property.

You can configure the logging system to have a separate access log file. The following example creates a Logback configuration:

.logback.xml
====
[source,xml]
----
    <appender name="accessLog" class="ch.qos.logback.core.FileAppender">
        <file>access_log.log</file>
        <encoder>
            <pattern>%msg%n</pattern>
        </encoder>
    </appender>
    <appender name="async" class="ch.qos.logback.classic.AsyncAppender">
        <appender-ref ref="accessLog" />
    </appender>

    <logger name="reactor.netty.http.server.AccessLog" level="INFO" additivity="false">
        <appender-ref ref="async"/>
    </logger>
----
====

== CORS Configuration

<<<<<<< HEAD
You can configure the gateway to control CORS behavior. The "`global`" CORS configuration is a map of URL patterns to https://docs.spring.io/spring/docs/5.0.x/javadoc-api/org/springframework/web/cors/CorsConfiguration.html[Spring Framework `CorsConfiguration`].
The following example configures CORS:
=======
The gateway can be configured to control CORS behavior. The "global" CORS configuration is a map of URL patterns to https://docs.spring.io/spring/docs/5.0.x/javadoc-api/org/springframework/web/cors/CorsConfiguration.html[Spring Framework `CorsConfiguration`].
>>>>>>> 2a3389e6

.application.yml
====
[source,yaml]
----
spring:
  cloud:
    gateway:
      globalcors:
        cors-configurations:
          '[/**]':
            allowedOrigins: "https://docs.spring.io"
            allowedMethods:
            - GET
----
====

In the preceding example, CORS requests are allowed from requests that originate from `docs.spring.io` for all GET requested paths.

To provide the same CORS configuration to requests that are not handled by some gateway route predicate, set the `spring.cloud.gateway.globalcors.add-to-simple-url-handler-mapping` property  to `true`.
This is useful when you try to support CORS preflight requests and your route predicate does not evalute to `true` because the HTTP method is `options`.

== Actuator API

The `/gateway` actuator endpoint lets you monitor and interact with a Spring Cloud Gateway application.
To be remotely accessible, the endpoint has to be https://docs.spring.io/spring-boot/docs/current/reference/html/production-ready-endpoints.html#production-ready-endpoints-enabling-endpoints[enabled] and https://docs.spring.io/spring-boot/docs/current/reference/html/production-ready-endpoints.html#production-ready-endpoints-exposing-endpoints[exposed over HTTP or JMX] in the application properties.
The following listing shows how to do so:

.application.properties
====
[source,properties]
----
management.endpoint.gateway.enabled=true # default value
management.endpoints.web.exposure.include=gateway
----
====

=== Verbose Actuator Format

A new, more verbose format has been added to Spring Cloud Gateway.
It adds more detail to each route, letting you view the predicates and filters associated with each route along with any configuration that is available.
The following example configures `/actuator/gateway/routes`:

====
[source,json]
----
[
  {
    "predicate": "(Hosts: [**.addrequestheader.org] && Paths: [/headers], match trailing slash: true)",
    "route_id": "add_request_header_test",
    "filters": [
      "[[AddResponseHeader X-Response-Default-Foo = 'Default-Bar'], order = 1]",
      "[[AddRequestHeader X-Request-Foo = 'Bar'], order = 1]",
      "[[PrefixPath prefix = '/httpbin'], order = 2]"
    ],
    "uri": "lb://testservice",
    "order": 0
  }
]
----
====

This feature is enabled by default. To disable it, set the following property:

.application.properties
====
[source,properties]
----
spring.cloud.gateway.actuator.verbose.enabled=false
----
====

This will default to `true` in a future release.

=== Retrieving Route Filters

This section details how to retrieve route filters, including:

* <<gateway-global-filters>>
* <<gateway-route-filters>>

[[gateway-global-filters]]
==== Global Filters

To retrieve the <<global-filters,global filters>> applied to all routes, make a `GET` request to `/actuator/gateway/globalfilters`. The resulting response is similar to the following:

====
----
{
  "org.springframework.cloud.gateway.filter.LoadBalancerClientFilter@77856cc5": 10100,
  "org.springframework.cloud.gateway.filter.RouteToRequestUrlFilter@4f6fd101": 10000,
  "org.springframework.cloud.gateway.filter.NettyWriteResponseFilter@32d22650": -1,
  "org.springframework.cloud.gateway.filter.ForwardRoutingFilter@106459d9": 2147483647,
  "org.springframework.cloud.gateway.filter.NettyRoutingFilter@1fbd5e0": 2147483647,
  "org.springframework.cloud.gateway.filter.ForwardPathFilter@33a71d23": 0,
  "org.springframework.cloud.gateway.filter.AdaptCachedBodyGlobalFilter@135064ea": 2147483637,
  "org.springframework.cloud.gateway.filter.WebsocketRoutingFilter@23c05889": 2147483646
}
----
====

The response contains the details of the global filters that are in place.
For each global filter, there is a string representation of the filter object (for example, `org.springframework.cloud.gateway.filter.LoadBalancerClientFilter@77856cc5`) and the corresponding <<gateway-combined-global-filter-and-gatewayfilter-ordering,order>> in the filter chain.}

[[gateway-route-filters]]
==== Route Filters
To retrieve the <<gatewayfilter-factories,`GatewayFilter` factories>> applied to routes, make a `GET` request to `/actuator/gateway/routefilters`.
The resulting response is similar to the following:

====
----
{
  "[AddRequestHeaderGatewayFilterFactory@570ed9c configClass = AbstractNameValueGatewayFilterFactory.NameValueConfig]": null,
  "[SecureHeadersGatewayFilterFactory@fceab5d configClass = Object]": null,
  "[SaveSessionGatewayFilterFactory@4449b273 configClass = Object]": null
}
----
====

The response contains the details of the `GatewayFilter` factories applied to any particular route.
For each factory there is a string representation of the corresponding object (for example, `[SecureHeadersGatewayFilterFactory@fceab5d configClass = Object]`).
Note that the `null` value is due to an incomplete implementation of the endpoint controller, because it tries to set the order of the object in the filter chain, which does not apply to a `GatewayFilter` factory object.

=== Refreshing the Route Cache

To clear the routes cache, make a `POST` request to `/actuator/gateway/refresh`.
The request returns a 200 without a response body.

=== Retrieving the Routes Defined in the Gateway

To retrieve the routes defined in the gateway, make a `GET` request to `/actuator/gateway/routes`.
The resulting response is similar to the following:

====
----
[{
  "route_id": "first_route",
  "route_object": {
    "predicate": "org.springframework.cloud.gateway.handler.predicate.PathRoutePredicateFactory$$Lambda$432/1736826640@1e9d7e7d",
    "filters": [
      "OrderedGatewayFilter{delegate=org.springframework.cloud.gateway.filter.factory.PreserveHostHeaderGatewayFilterFactory$$Lambda$436/674480275@6631ef72, order=0}"
    ]
  },
  "order": 0
},
{
  "route_id": "second_route",
  "route_object": {
    "predicate": "org.springframework.cloud.gateway.handler.predicate.PathRoutePredicateFactory$$Lambda$432/1736826640@cd8d298",
    "filters": []
  },
  "order": 0
}]
----
====

The response contains the details of all the routes defined in the gateway.
The following table describes the structure of each element (each is a route) of the response:

[cols="3,2,4"]
|===
| Path | Type | Description

|`route_id`
| String
| The route ID.

|`route_object.predicate`
| Object
| The route predicate.

|`route_object.filters`
| Array
| The <<gatewayfilter-factories,`GatewayFilter` factories>> applied to the route.

|`order`
| Number
| The route order.

|===

[[gateway-retrieving-information-about-a-particular-route]]
=== Retrieving Information about a Particular Route

To retrieve information about a single route, make a `GET` request to `/actuator/gateway/routes/{id}` (for example, `/actuator/gateway/routes/first_route`).
The resulting response is similar to the following:

====
----
{
  "id": "first_route",
  "predicates": [{
    "name": "Path",
    "args": {"_genkey_0":"/first"}
  }],
  "filters": [],
  "uri": "https://www.uri-destination.org",
  "order": 0
}]
----
====

The following table describes the structure of the response:

[cols="3,2,4"]
|===
| Path | Type | Description

|`id`
| String
| The route ID.

|`predicates`
| Array
| The collection of route predicates. Each item defines the name and the arguments of a given predicate.

|`filters`
| Array
| The collection of filters applied to the route.

|`uri`
| String
| The destination URI of the route.

|`order`
| Number
| The route order.

|===

=== Creating and Deleting a Particular Route

To create a route, make a `POST` request to `/gateway/routes/{id_route_to_create}` with a JSON body that specifies the fields of the route (see <<gateway-retrieving-information-about-a-particular-route>>).

To delete a route, make a `DELETE` request to `/gateway/routes/{id_route_to_delete}`.

=== Recap: The List of All endpoints

The folloiwng table below summarizes the Spring Cloud Gateway actuator endpoints (note that each endpoint has `/actuator/gateway` as the base-path):

[cols="2,2,5"]
|===
| ID | HTTP Method | Description

|`globalfilters`
|GET
| Displays the list of global filters applied to the routes.

|`routefilters`
|GET
| Displays the list of `GatewayFilter` factories applied to a particular route.

|`refresh`
|POST
| Clears the routes cache.

|`routes`
|GET
| Displays the list of routes defined in the gateway.

|`routes/{id}`
|GET
| Displays information about a particular route.

|`routes/{id}`
|POST
| Adds a new route to the gateway.

|`routes/{id}`
|DELETE
| Removes an existing route from the gateway.

|===

[[troubleshooting]]
== Troubleshooting

This section covers common problems that may arise when you use Spring Cloud Gateway.

=== Log Levels

The following loggers may contain valuable troubleshooting information at the `DEBUG` and `TRACE` levels:

- `org.springframework.cloud.gateway`
- `org.springframework.http.server.reactive`
- `org.springframework.web.reactive`
- `org.springframework.boot.autoconfigure.web`
- `reactor.netty`
- `redisratelimiter`

=== Wiretap

The Reactor Netty `HttpClient` and `HttpServer` can have wiretap enabled.
When combined with setting the `reactor.netty` log level to `DEBUG` or `TRACE`, it enables the logging of information, such as headers and bodies sent and received across the wire.
To enable wiretap, set `spring.cloud.gateway.httpserver.wiretap=true` or `spring.cloud.gateway.httpclient.wiretap=true` for the `HttpServer` and `HttpClient`, respectively.

== Developer Guide

These are basic guides to writing some custom components of the gateway.

=== Writing Custom Route Predicate Factories


In order to write a Route Predicate you will need to implement `RoutePredicateFactory`.  There is an abstract class called `AbstractRoutePredicateFactory` which you can extend.

.MyRoutePredicateFactory.java
[source,java]
----
public class MyRoutePredicateFactory extends AbstractRoutePredicateFactory<HeaderRoutePredicateFactory.Config> {

    public MyRoutePredicateFactory() {
        super(Config.class);
    }

    @Override
    public Predicate<ServerWebExchange> apply(Config config) {
        // grab configuration from Config object
        return exchange -> {
            //grab the request
            ServerHttpRequest request = exchange.getRequest();
            //take information from the request to see if it
            //matches configuration.
            return matches(config, request);
        };
    }

    public static class Config {
        //Put the configuration properties for your filter here
    }

}
----
=== Writing Custom GatewayFilter Factories

To write a `GatewayFilter`, you must implement `GatewayFilterFactory`.
You can extend an abstract class called `AbstractGatewayFilterFactory`.
The following examples show how to do so:

.PreGatewayFilterFactory.java
====
[source,java]
----
public class PreGatewayFilterFactory extends AbstractGatewayFilterFactory<PreGatewayFilterFactory.Config> {

	public PreGatewayFilterFactory() {
		super(Config.class);
	}

	@Override
	public GatewayFilter apply(Config config) {
		// grab configuration from Config object
		return (exchange, chain) -> {
			//If you want to build a "pre" filter you need to manipulate the
			//request before calling chain.filter
			ServerHttpRequest.Builder builder = exchange.getRequest().mutate();
			//use builder to manipulate the request
			return chain.filter(exchange.mutate().request(request).build());
		};
	}

	public static class Config {
		//Put the configuration properties for your filter here
	}

}
----

.PostGatewayFilterFactory.java
[source,java]
----
public class PostGatewayFilterFactory extends AbstractGatewayFilterFactory<PostGatewayFilterFactory.Config> {

	public PostGatewayFilterFactory() {
		super(Config.class);
	}

	@Override
	public GatewayFilter apply(Config config) {
		// grab configuration from Config object
		return (exchange, chain) -> {
			return chain.filter(exchange).then(Mono.fromRunnable(() -> {
				ServerHttpResponse response = exchange.getResponse();
				//Manipulate the response in some way
			}));
		};
	}

	public static class Config {
		//Put the configuration properties for your filter here
	}

}
----
====

=== Writing Custom Global Filters

To write a custom global filter, you must implement `GlobalFilter` interface.
This applies the filter to all requests.

The following examples show how to set up global pre and post filters, respectively:

====
[source,java]
----
@Bean
public GlobalFilter customGlobalFilter() {
    return (exchange, chain) -> exchange.getPrincipal()
        .map(Principal::getName)
        .defaultIfEmpty("Default User")
        .map(userName -> {
          //adds header to proxied request
          exchange.getRequest().mutate().header("CUSTOM-REQUEST-HEADER", userName).build();
          return exchange;
        })
        .flatMap(chain::filter);
}

@Bean
public GlobalFilter customGlobalPostFilter() {
    return (exchange, chain) -> chain.filter(exchange)
        .then(Mono.just(exchange))
        .map(serverWebExchange -> {
          //adds header to response
          serverWebExchange.getResponse().getHeaders().set("CUSTOM-RESPONSE-HEADER",
              HttpStatus.OK.equals(serverWebExchange.getResponse().getStatusCode()) ? "It worked": "It did not work");
          return serverWebExchange;
        })
        .then();
}
----
====

<<<<<<< HEAD
=== Writing Custom Route Locators and Writers

TODO: document writing Custom Route Locators and Writers

== Building a Simple Gateway by Using Spring MVC or Webflux

Spring Cloud Gateway provides a utility object called `ProxyExchange`.
You can use it inside a regular Spring web handler as a method parameter.
It supports basic downstream HTTP exchanges through methods that mirror the HTTP verbs.
With MVC, it also supports forwarding to a local handler through the `forward()` method.
To use the `ProxyExchange`, include the right module in your classpath (either `spring-cloud-gateway-mvc` or `spring-cloud-gateway-webflux`).
=======
== Building a Simple Gateway Using Spring MVC or Webflux

WARNING: The following describes an alternative style gateway. None of the prior documentation applies to what follows.

Spring Cloud Gateway provides a utility object called `ProxyExchange` which you can use inside a regular Spring web handler as a method parameter. It supports basic downstream HTTP exchanges via methods that mirror the HTTP verbs. With MVC it also supports forwarding to a local handler via the `forward()` method. To use the `ProxyExchange` just include the right module in your classpath (either `spring-cloud-gateway-mvc` or `spring-cloud-gateway-webflux`).
>>>>>>> 2a3389e6

The following MVC example proxies a request to `/test` downstream to a remote server:

====
[source,java]
----
@RestController
@SpringBootApplication
public class GatewaySampleApplication {

	@Value("${remote.home}")
	private URI home;

	@GetMapping("/test")
	public ResponseEntity<?> proxy(ProxyExchange<byte[]> proxy) throws Exception {
		return proxy.uri(home.toString() + "/image/png").get();
	}

}
----
====

The following example does the same thing with Webflux:

====
[source,java]
----
@RestController
@SpringBootApplication
public class GatewaySampleApplication {

	@Value("${remote.home}")
	private URI home;

	@GetMapping("/test")
	public Mono<ResponseEntity<?>> proxy(ProxyExchange<byte[]> proxy) throws Exception {
		return proxy.uri(home.toString() + "/image/png").get();
	}

}
----
====

Convenience methods on the `ProxyExchange` enable the handler method to discover and enhance the URI path of the incoming request.
For example, you might want to extract the trailing elements of a path to pass them downstream:

====
[source,java]
----
@GetMapping("/proxy/path/**")
public ResponseEntity<?> proxyPath(ProxyExchange<byte[]> proxy) throws Exception {
  String path = proxy.path("/proxy/path/");
  return proxy.uri(home.toString() + "/foos/" + path).get();
}
----
====

All the features of Spring MVC and Webflux are available to gateway handler methods.
As a result, you can inject request headers and query parameters, for instance, and you can constrain the incoming requests with declarations in the mapping annotation.
See the documentation for `@RequestMapping` in Spring MVC for more details of those features.

You can add headers to the downstream response by using the `header()` methods on `ProxyExchange`.

You can also manipulate response headers (and anything else you like in the response) by adding a mapper to the `get()` method (and other methods).
The mapper is a `Function` that takes the incoming `ResponseEntity` and converts it to an outgoing one.

First-class support is provided for "`sensitive`" headers (by default, `cookie` and `authorization`), which are not passed downstream, and for "`proxy`" (`x-forwarded-*`) headers.

== Configuration properties

To see the list of all Spring Cloud Gateway related configuration properties, see link:appendix.html[the appendix].<|MERGE_RESOLUTION|>--- conflicted
+++ resolved
@@ -100,14 +100,9 @@
 
 === The After Route Predicate Factory
 
-<<<<<<< HEAD
-The after route predicate factory takes one parameter, a datetime.
+The `After` route predicate factory takes one parameter, a `datetime` (which is a java `ZonedDateTime`).
 This predicate matches requests that happen after the specified datetime.
 The following example configures an after route predicate:
-=======
-=== After Route Predicate Factory
-The `After` Route Predicate Factory takes one parameter, a `datetime` (which is a java `ZonedDateTime`). This predicate matches requests that happen after the current datetime.
->>>>>>> 2a3389e6
 
 .application.yml
 ====
@@ -126,16 +121,11 @@
 
 This route matches any request made after Jan 20, 2017 17:42 Mountain Time (Denver).
 
-<<<<<<< HEAD
 === The Before Route Predicate Factory
 
-The before route predicate factory takes one parameter, a `datetime`.
+The `Before` route predicate factory takes one parameter, a `datetime` (which is a java `ZonedDateTime`).
 This predicate matches requests that happen before the specified `datetime`.
 The following example configures a before route predicate:
-=======
-=== Before Route Predicate Factory
-The `Before` Route Predicate Factory takes one parameter, a datetime(which is a java `ZonedDateTime`). This predicate matches requests that happen before the current datetime.
->>>>>>> 2a3389e6
 
 .application.yml
 ====
@@ -156,15 +146,11 @@
 
 === The Between Route Predicate Factory
 
-<<<<<<< HEAD
-The between route predicate factory takes two parameters, `datetime1` and `datetime2`.
+The `Between` route predicate factory takes two parameters, `datetime1` and `datetime2`
+which are java `ZonedDateTime` objects.
 This predicate matches requests that happen after `datetime1` and before `datetime2`.
 The `datetime2` parameter must be after `datetime1`.
 The following example configures a between route predicate:
-=======
-=== Between Route Predicate Factory
-The `Between` Route Predicate Factory takes two parameters, `datetime1` and `datetime2` which are java `ZonedDateTime` objects. This predicate matches requests that happen after datetime1 and before datetime2. The datetime2 parameter must be after datetime1.
->>>>>>> 2a3389e6
 
 .application.yml
 ====
@@ -184,16 +170,11 @@
 This route matches any request made after Jan 20, 2017 17:42 Mountain Time (Denver) and before Jan 21, 2017 17:42 Mountain Time (Denver).
 This could be useful for maintenance windows.
 
-<<<<<<< HEAD
 === The Cookie Route Predicate Factory
 
-The cookie route predicate factory takes two parameters, the cookie name and a regular expression.
+The `Cookie` route predicate factory takes two parameters, the cookie `name` and a `regexp` (which is a Java regular expression).
 This predicate matches cookies that have the given name and whose values match the regular expression.
 The following example configures a cookie route predicate factory:
-=======
-=== Cookie Route Predicate Factory
-The `Cookie` Route Predicate Factory takes two parameters, the cookie `name` and a `regexp` (which is a Java regular expression). This predicate matches cookies that have the given name and the value matches the regular expression.
->>>>>>> 2a3389e6
 
 .application.yml
 ====
@@ -214,14 +195,9 @@
 
 === The Header Route Predicate Factory
 
-<<<<<<< HEAD
-The header route predicate factory takes two parameters, the header name and a regular expression.
+The `Header` route predicate factory takes two parameters, the header `name` and a `regexp` (which is a Java regular expression).
 This predicate matches with a header that has the given name whose value matches the regular expression.
 The following example configures a header route predicate:
-=======
-=== Header Route Predicate Factory
-The `Header` Route Predicate Factory takes two parameters, the header `name` and a `regexp` (which is a Java regular expression). This predicate matches with a header that has the given name and the value matches the regular expression.
->>>>>>> 2a3389e6
 
 .application.yml
 ====
@@ -240,17 +216,12 @@
 
 This route matches if the request has a header named `X-Request-Id` whose value matches the `\d+` regular expression (that is, it has a value of one or more digits).
 
-<<<<<<< HEAD
 === The Host Route Predicate Factory
 
-The host route predicate factory takes one parameter: a list of host name patterns.
+The `Host` route predicate factory takes one parameter: a list of host name `patterns`.
 The pattern is an Ant-style pattern with `.` as the separator.
 This predicates matches the `Host` header that matches the pattern.
 The following example configures a host route predicate:
-=======
-=== Host Route Predicate Factory
-The `Host` Route Predicate Factory takes one parameter: a list of host name `patterns`. The pattern is an Ant style pattern with `.` as the separator. This predicates matches the `Host` header that matches the pattern.
->>>>>>> 2a3389e6
 
 .application.yml
 ====
@@ -277,13 +248,8 @@
 
 === The Method Route Predicate Factory
 
-<<<<<<< HEAD
-The Method Route Predicate Factory takes one or more parameters: the HTTP methods to match.
+The `Method` Route Predicate Factory takes a `methods` argument which is one or more parameters: the HTTP methods to match.
 The following example configures a method route predicate:
-=======
-=== Method Route Predicate Factory
-The `Method` Route Predicate Factory takes a `methods` argument which is one or more HTTP methods to match.
->>>>>>> 2a3389e6
 
 .application.yml
 ====
@@ -302,15 +268,10 @@
 
 This route matches if the request method was a `GET` or a `POST`.
 
-<<<<<<< HEAD
 === The Path Route Predicate Factory
 
-The Path Route Predicate Factory takes two parameters: a list of Spring `PathMatcher` patterns and an optional flag called `matchOptionalTrailingSeparator`.
+The `Path` Route Predicate Factory takes two parameters: a list of Spring `PathMatcher` `patterns` and an optional flag called `matchOptionalTrailingSeparator`.
 The following example configures a path route predicate:
-=======
-=== Path Route Predicate Factory
-The `Path` Route Predicate Factory takes two parameter: a list of Spring `PathMatcher` `patterns` and an optional flag to `matchOptionalTrailingSeparator`.
->>>>>>> 2a3389e6
 
 .application.yml
 ====
@@ -346,13 +307,8 @@
 
 === The Query Route Predicate Factory
 
-<<<<<<< HEAD
-The query route predicate factory takes two parameters: a required `param` and an optional `regexp`.
+The `Query` route predicate factory takes two parameters: a required `param` and an optional `regexp` (which is a Java regular expression).
 The following example configures a query route predicate:
-=======
-=== Query Route Predicate Factory
-The `Query` Route Predicate Factory takes two parameters: a required `param` and an optional `regexp` (which is a Java regular expression).
->>>>>>> 2a3389e6
 
 .application.yml
 ====
@@ -387,15 +343,10 @@
 The preceding route matches if the request contained a `red` query parameter whose value matched the `gree.` regexp, so `green` and `greet` would match.
 
 
-<<<<<<< HEAD
 === The RemoteAddr Route Predicate Factory
 
-The RemoteAddr route predicate factory takes a list (min size 1) of CIDR-notation (IPv4 or IPv6) strings, such as `192.168.0.1/16` (where `192.168.0.1` is an IP address and `16` is a subnet mask).
+The `RemoteAddr` route predicate factory takes a list (min size 1) of `sources`, which are CIDR-notation (IPv4 or IPv6) strings, such as `192.168.0.1/16` (where `192.168.0.1` is an IP address and `16` is a subnet mask).
 The following example configures a RemoteAddr route predicate:
-=======
-=== RemoteAddr Route Predicate Factory
-The `RemoteAddr` Route Predicate Factory takes a list (min size 1) of `sources`, which are CIDR-notation (IPv4 or IPv6) strings, e.g. `192.168.0.1/16` (where `192.168.0.1` is an IP address and `16` is a subnet mask).
->>>>>>> 2a3389e6
 
 .application.yml
 ====
@@ -416,7 +367,7 @@
 
 === The Weight Route Predicate Factory
 
-The weight route predicate factory takes two arguments: group and weight. The weights are calculated per group.
+The `Weight` route predicate factory takes two arguments: `group` and `weight` (an int). The weights are calculated per group.
 The following example configures a weight route predicate:
 
 .application.yml
@@ -440,36 +391,9 @@
 
 This route would forward ~80% of traffic to https://weighthigh.org and ~20% of traffic to https://weighlow.org
 
-<<<<<<< HEAD
 ==== Modifying the Way Remote Addresses Are Resolved
 
 By default, the RemoteAddr route predicate factory uses the remote address from the incoming request.
-=======
-=== Weight Route Predicate Factory
-The `Weight` Route Predicate Factory takes two arguments `group` and `weight` (an int). The weights are calculated per group.
-
-.application.yml
-[source,yaml]
-----
-spring:
-  cloud:
-    gateway:
-      routes:
-      - id: weight_high
-        uri: https://weighthigh.org
-        predicates:
-        - Weight=group1, 8
-      - id: weight_low
-        uri: https://weightlow.org
-        predicates:
-        - Weight=group1, 2
-----
-
-This route would forward ~80% of traffic to https://weighthigh.org and ~20% of traffic to https://weighlow.org
-
-==== Modifying the way remote addresses are resolved
-By default the RemoteAddr Route Predicate Factory uses the remote address from the incoming request.
->>>>>>> 2a3389e6
 This may not match the actual client IP address if Spring Cloud Gateway sits behind a proxy layer.
 
 You can customize the way that the remote address is resolved by setting a custom `RemoteAddressResolver`.
@@ -537,13 +461,8 @@
 
 === The `AddRequestHeader` `GatewayFilter` Factory
 
-<<<<<<< HEAD
-The `AddRequestHeader` `GatewayFilter` factory takes a name and value parameter.
+The `AddRequestHeader` `GatewayFilter` factory takes a `name` and `value` parameter.
 The following example configures an `AddRequestHeader` `GatewayFilter`:
-=======
-=== AddRequestHeader GatewayFilter Factory
-The `AddRequestHeader` GatewayFilter Factory takes a `name` and `value` parameter.
->>>>>>> 2a3389e6
 
 .application.yml
 ====
@@ -583,15 +502,10 @@
 ----
 ====
 
-<<<<<<< HEAD
 === The `AddRequestParameter` `GatewayFilter` Factory
 
-The `AddRequestParameter` `GatewayFilter` Factory takes a name and value parameter.
+The `AddRequestParameter` `GatewayFilter` Factory takes a `name` and `value` parameter.
 The following example configures an `AddRequestParameter` `GatewayFilter`:
-=======
-=== AddRequestParameter GatewayFilter Factory
-The `AddRequestParameter` GatewayFilter Factory takes a `name` and `value` parameter.
->>>>>>> 2a3389e6
 
 .application.yml
 ====
@@ -633,13 +547,8 @@
 
 === The `AddResponseHeader` `GatewayFilter` Factory
 
-<<<<<<< HEAD
-The `AddResponseHeader` `GatewayFilter` Factory takes a name and value parameter.
+The `AddResponseHeader` `GatewayFilter` Factory takes a `name` and `value` parameter.
 The following example configures an `AddResponseHeader` `GatewayFilter`:
-=======
-=== AddResponseHeader GatewayFilter Factory
-The `AddResponseHeader` GatewayFilter Factory takes a `name` and `value` parameter.
->>>>>>> 2a3389e6
 
 .application.yml
 ====
@@ -679,15 +588,10 @@
 ----
 ====
 
-<<<<<<< HEAD
 === The `DedupeResponseHeader` `GatewayFilter` Factory
 
 The DedupeResponseHeader GatewayFilter factory takes a `name` parameter and an optional `strategy` parameter. `name` can contain a space-separated list of header names.
 The following example configures a `DedupeResponseHeader` `GatewayFilter`:
-=======
-=== DedupeResponseHeader GatewayFilter Factory
-The `DedupeResponseHeader` GatewayFilter Factory takes a `name` parameter and an optional `strategy` parameter. `name` can contain a list of header names, space separated.
->>>>>>> 2a3389e6
 
 .application.yml
 ====
@@ -717,20 +621,12 @@
 
 
 https://github.com/Netflix/Hystrix[Hystrix] is a library from Netflix that implements the https://martinfowler.com/bliki/CircuitBreaker.html[circuit breaker pattern].
-<<<<<<< HEAD
-The Hystrix `GatewayFilter` lets you introduce circuit breakers to your gateway routes, protecting your services from cascading failures and letting you provide fallback responses in the event of downstream failures.
-
-To enable Hystrix `GatewayFilter` instances in your project, add a dependency on `spring-cloud-starter-netflix-hystrix` from https://cloud.spring.io/spring-cloud-netflix/[Spring Cloud Netflix].
-
-The Hystrix `GatewayFilter` factory requires a single `name` parameter, which is the name of the `HystrixCommand`.
+The `Hystrix` `GatewayFilter` lets you introduce circuit breakers to your gateway routes, protecting your services from cascading failures and letting you provide fallback responses in the event of downstream failures.
+
+To enable `Hystrix` `GatewayFilter` instances in your project, add a dependency on `spring-cloud-starter-netflix-hystrix` from https://cloud.spring.io/spring-cloud-netflix/[Spring Cloud Netflix].
+
+The `Hystrix` `GatewayFilter` factory requires a single `name` parameter, which is the name of the `HystrixCommand`.
 The following example configures a Hystrix `GatewayFilter`:
-=======
-The `Hystrix` GatewayFilter allows you to introduce circuit breakers to your gateway routes, protecting your services from cascading failures and allowing you to provide fallback responses in the event of downstream failures.
-
-To enable `Hystrix` GatewayFilters in your project, add a dependency on `spring-cloud-starter-netflix-hystrix` from https://cloud.spring.io/spring-cloud-netflix/[Spring Cloud Netflix].
-
-The `Hystrix` GatewayFilter Factory requires a single `name` parameter, which is the name of the `HystrixCommand`.
->>>>>>> 2a3389e6
 
 .application.yml
 ====
@@ -980,7 +876,6 @@
 
 For more information on circuit beakers and the gatewayc see the <<hystrix, Hystrix GatewayFilter Factory section>> or <<spring-cloud-circuitbreaker-filter-factory, Spring Cloud CircuitBreaker Factory section>>.
 
-<<<<<<< HEAD
 === The `MapRequestHeader` `GatewayFilter` Factory
 
 The `MapRequestHeader` `GatewayFilter` factory takes `fromHeader` and `toHeader` parameters.
@@ -988,10 +883,6 @@
 If the input header does not exist, the filter has no impact.
 If the new named header already exists, its values are augmented with the new values.
 The following example configures a `MapRequestHeader`:
-=======
-=== MapRequestHeader GatewayFilter Factory
-The `MapRequestHeader` GatewayFilter Facstory takes 'fromHeader' and 'toHeader' parameters. It creates a new named header (toHeader) and the value is extracted out of an existing named header (fromHeader) from the incoming http request. If the input header does not exist then the filter has no impact. If the new named header already exists then it's values will be augmented with the new values.
->>>>>>> 2a3389e6
 
 .application.yml
 ====
@@ -1012,13 +903,8 @@
 
 === The `PrefixPath` `GatewayFilter` Factory
 
-<<<<<<< HEAD
 The `PrefixPath` `GatewayFilter` factory takes a single `prefix` parameter.
 The following example configures a `PrefixPath` `GatewayFilter`:
-=======
-=== PrefixPath GatewayFilter Factory
-The `PrefixPath` GatewayFilter Factory takes a single `prefix` parameter.
->>>>>>> 2a3389e6
 
 .application.yml
 ====
@@ -1040,14 +926,9 @@
 
 === The `PreserveHostHeader` `GatewayFilter` Factory
 
-<<<<<<< HEAD
 The `PreserveHostHeader` `GatewayFilter` factory has no parameters.
 This filter sets a request attribute that the routing filter inspects to determine if the original host header should be sent, rather than the host header determined by the HTTP client.
 The following example configures a `PreserveHostHeader` `GatewayFilter`:
-=======
-=== PreserveHostHeader GatewayFilter Factory
-The `PreserveHostHeader` GatewayFilter Factory has no parameters. This filter, sets a request attribute that the routing filter will inspect to determine if the original host header should be sent, rather than the host header determined by the http client.
->>>>>>> 2a3389e6
 
 .application.yml
 ====
@@ -1066,11 +947,7 @@
 
 === The `RequestRateLimiter` `GatewayFilter` Factory
 
-<<<<<<< HEAD
 The `RequestRateLimiter` `GatewayFilter` factory uses a `RateLimiter` implementation to determine if the current request is allowed to proceed. If it is not, a status of `HTTP 429 - Too Many Requests` (by default) is returned.
-=======
-The `RequestRateLimiter` GatewayFilter Factory is uses a `RateLimiter` implementation to determine if the current request is allowed to proceed. If it is not, a status of `HTTP 429 - Too Many Requests` (by default) is returned.
->>>>>>> 2a3389e6
 
 This filter takes an optional `keyResolver` parameter and parameters specific to the rate limiter (described later in this section).
 
@@ -1189,7 +1066,6 @@
 ====
 
 
-<<<<<<< HEAD
 === The `RedirectTo` `GatewayFilter` Factory
 
 The `RedirectTo` `GatewayFilter` factory takes two parameters, `status` and `url`.
@@ -1198,10 +1074,6 @@
 This is the value of the `Location` header.
 For relative redirects, you should use `uri: no://op` as the uri of your route definition.
 The following listing configures a `RedirectTo` `GatewayFilter`:
-=======
-=== RedirectTo GatewayFilter Factory
-The `RedirectTo` GatewayFilter Factory takes a `status` and a `url` parameter. The status should be a 300 series redirect http code, such as 301. The url should be a valid url. This will be the value of the `Location` header.
->>>>>>> 2a3389e6
 
 .application.yml
 ====
@@ -1219,34 +1091,12 @@
 ====
 
 This will send a status 302 with a `Location:https://acme.org` header to perform a redirect.
-
-<<<<<<< HEAD
-=== The `RemoveHopByHopHeadersFilter` `GatewayFilter` Factory
-
-The `RemoveHopByHopHeadersFilter` `GatewayFilter` Factory removes headers from forwarded requests.
-The default list of headers that is removed comes from the https://tools.ietf.org/html/draft-ietf-httpbis-p1-messaging-14#section-7.1.3[IETF].
-
-.The default removed headers are:
- *  `Connection`
- *  `Keep-Alive`
- *  `Proxy-Authenticate`
- *  `Proxy-Authorization`
- *  `TE`
- *  `Trailer`
- *  `Transfer-Encoding`
- *  `Upgrade`
-
-To change the removed headers, set the `spring.cloud.gateway.filter.remove-non-proxy-headers.headers` property to the list of header names to remove.
 
 === The `RemoveRequestHeader` GatewayFilter Factory
 
 The `RemoveRequestHeader` `GatewayFilter` factory takes a `name` parameter.
 It is the name of the header to be removed.
 The following listing configures a `RemoveRequestHeader` `GatewayFilter`:
-=======
-=== RemoveRequestHeader GatewayFilter Factory
-The `RemoveRequestHeader` GatewayFilter Factory takes a `name` parameter. It is the name of the header to be removed.
->>>>>>> 2a3389e6
 
 .application.yml
 ====
@@ -1267,14 +1117,9 @@
 
 === `RemoveResponseHeader` `GatewayFilter` Factory
 
-<<<<<<< HEAD
 The `RemoveResponseHeader` `GatewayFilter` factory takes a `name` parameter.
 It is the name of the header to be removed.
 The following listing configures a `RemoveResponseHeader` `GatewayFilter`:
-=======
-=== RemoveResponseHeader GatewayFilter Factory
-The `RemoveResponseHeader` GatewayFilter Factory takes a `name` parameter. It is the name of the header to be removed.
->>>>>>> 2a3389e6
 
 .application.yml
 ====
@@ -1298,14 +1143,9 @@
 
 === The `RemoveRequestParameter` `GatewayFilter` Factory
 
-<<<<<<< HEAD
 The `RemoveRequestParameter` `GatewayFilter` factory takes a `name` parameter.
 It is the name of the query parameter to be removed.
 The following example configures a `RemoveRequestParameter` `GatewayFilter`:
-=======
-=== RewritePath GatewayFilter Factory
-The `RewritePath` GatewayFilter Factory takes a path `regexp` parameter and a `replacement` parameter. This uses Java regular expressions for a flexible way to rewrite the request path.
->>>>>>> 2a3389e6
 
 .application.yml
 ====
@@ -1351,14 +1191,9 @@
 
 === `RewriteLocationResponseHeader` `GatewayFilter` Factory
 
-<<<<<<< HEAD
 The `RewriteLocationResponseHeader` `GatewayFilter` factory modifies the value of the `Location` response header, usually to get rid of backend-specific details.
 It takes `stripVersionMode`, `locationHeaderName`, `hostValue`, and `protocolsRegex` parameters.
 The following listing configures a `RewriteLocationResponseHeader` `GatewayFilter`:
-=======
-=== RewriteLocationResponseHeader GatewayFilter Factory
-The `RewriteLocationResponseHeader` GatewayFilter Factory modifies the value of `Location` response header, usually to get rid of backend specific details. It takes `stripVersionMode`, `locationHeaderName`, `hostValue`, and `protocolsRegex` parameters.
->>>>>>> 2a3389e6
 
 .application.yml
 ====
@@ -1390,16 +1225,11 @@
 If it is not matched, the filter does nothing.
 The default is `http|https|ftp|ftps`.
 
-<<<<<<< HEAD
 === The `RewriteResponseHeader` `GatewayFilter` Factory
 
 The `RewriteResponseHeader` `GatewayFilter` factory takes `name`, `regexp`, and `replacement` parameters.
 It uses Java regular expressions for a flexible way to rewrite the response header value.
 The following example configures a `RewriteResponseHeader` `GatewayFilter`:
-=======
-=== RewriteResponseHeader GatewayFilter Factory
-The `RewriteResponseHeader` GatewayFilter Factory takes `name`, `regexp`, and `replacement` parameters. It uses Java regular expressions for a flexible way to rewrite the response header value.
->>>>>>> 2a3389e6
 
 .application.yml
 ====
@@ -1448,12 +1278,7 @@
 
 The `SecureHeaders` `GatewayFilter` factory adds a number of headers to the response, per the recommendation made in https://blog.appcanary.com/2017/http-security-headers.html[this blog post].
 
-<<<<<<< HEAD
 The following headers (shown with their default values) are added:
-=======
-=== SecureHeaders GatewayFilter Factory
-The `SecureHeaders` GatewayFilter Factory adds a number of headers to the response at the recommendation from https://blog.appcanary.com/2017/http-security-headers.html[this blog post].
->>>>>>> 2a3389e6
 
 * `X-Xss-Protection:1 (mode=block`)
 * `Strict-Transport-Security (max-age=631138519`)
@@ -1490,16 +1315,11 @@
 
 === The `SetPath` `GatewayFilter` Factory
 
-<<<<<<< HEAD
 The `SetPath` `GatewayFilter` factory takes a path `template` parameter.
 It offers a simple way to manipulate the request path by allowing templated segments of the path.
 This uses the URI templates from Spring Framework.
 Multiple matching segments are allowed.
 The following example configures a `SetPath` `GatewayFilter`:
-=======
-=== SetPath GatewayFilter Factory
-The `SetPath` GatewayFilter Factory takes a path `template` parameter. It offers a simple way to manipulate the request path by allowing templated segments of the path. This uses the uri templates from Spring Framework. Multiple matching segments are allowed.
->>>>>>> 2a3389e6
 
 .application.yml
 ====
@@ -1520,15 +1340,10 @@
 
 For a request path of `/red/blue`, this sets the path to `/blue` before making the downstream request.
 
-<<<<<<< HEAD
 === The `SetRequestHeader` `GatewayFilter` Factory
 
 The `SetRequestHeader` `GatewayFilter` factory takes `name` and `value` parameters.
 The following listing configures a `SetRequestHeader` `GatewayFilter`:
-=======
-=== SetRequestHeader GatewayFilter Factory
-The `SetRequestHeader` GatewayFilter Factory takes `name` and `value` parameters.
->>>>>>> 2a3389e6
 
 .application.yml
 ====
@@ -1571,13 +1386,8 @@
 
 === The `SetResponseHeader` `GatewayFilter` Factory
 
-<<<<<<< HEAD
 The `SetResponseHeader` `GatewayFilter` factory takes `name` and `value` parameters.
 The following listing configures a `SetResponseHeader` `GatewayFilter`:
-=======
-=== SetResponseHeader GatewayFilter Factory
-The `SetResponseHeader` GatewayFilter Factory takes `name` and `value` parameters.
->>>>>>> 2a3389e6
 
 .application.yml
 ====
@@ -1618,17 +1428,12 @@
 ----
 ====
 
-<<<<<<< HEAD
 === The `SetStatus` `GatewayFilter` Factory
 
 The `SetStatus` `GatewayFilter` factory takes a single parameter, `status`.
 It must be a valid Spring `HttpStatus`.
 It may be the integer value `404` or the string representation of the enumeration: `NOT_FOUND`.
 The following listing configures a `SetStatus` `GatewayFilter`:
-=======
-=== SetStatus GatewayFilter Factory
-The `SetStatus` GatewayFilter Factory takes a single `status` parameter. It must be a valid Spring `HttpStatus`. It may be the integer value `404` or the string representation of the enumeration `NOT_FOUND`.
->>>>>>> 2a3389e6
 
 .application.yml
 ====
@@ -1693,11 +1498,7 @@
 
 === The Retry `GatewayFilter` Factory
 
-<<<<<<< HEAD
-The Retry `GatewayFilter` factory supports the following parameters:
-=======
-The `Retry` GatewayFilter Factory support following set of parameters:
->>>>>>> 2a3389e6
+The `Retry` `GatewayFilter` factory supports the following parameters:
 
 * `retries`: The number of retries that should be attempted.
 * `statuses`: The HTTP status codes that should be retried, represented by using `org.springframework.http.HttpStatus`.
@@ -1745,27 +1546,19 @@
 ----
 ====
 
-NOTE: The retry filter does not currently support retrying with a body (for example, for POST or PUT requests with a body).
-
-<<<<<<< HEAD
 NOTE: When using the retry filter with a `forward:` prefixed URL, the target endpoint should be written carefully so that, in case of an error, it does not do anything that could result in a response being sent to the client and committed.
 For example, if the target endpoint is an annotated controller, the target controller method should not return `ResponseEntity` with an error status code.
 Instead, it should throw an `Exception` or signal an error (for example, through a `Mono.error(ex)` return value), which the retry filter can be configured to handle by retrying.
 
+WARNING: When using the retry filter with any HTTP method with a body, the body will be cached and the gateway will become memory constrained. The body is cached in a request attribute defined by `ServerWebExchangeUtils.CACHED_REQUEST_BODY_ATTR`. The type of the object is a `org.springframework.core.io.buffer.DataBuffer`.
+
 === The `RequestSize` `GatewayFilter` Factory
 
 When the request size is greater than the permissible limit, the `RequestSize` `GatewayFilter` factory can restrict a request from reaching the downstream service.
-The filter takes a `RequestSize` parameter.
+The filter takes a `maxSize` parameter.
+The `maxSize is a `DataSize` type, so values can be defined as a number followed by an optional `DataUnit` suffix such as 'KB' or 'MB'. The default is 'B' for bytes.
 It is the permissible size limit of the request defined in bytes.
 The following listing configures a `RequestSize` `GatewayFilter`:
-=======
-NOTE: When using the retry filter with a `forward:` prefixed URL, the target endpoint should be written carefully so that in case of an error it does not do anything that could result in a response being sent to the client and committed. For example, if the target endpoint is an annotated controller, the target controller method should not return `ResponseEntity` with an error status code. Instead it should throw an `Exception`, or signal an error, e.g. via a `Mono.error(ex)` return value, which the retry filter can be configured to handle by retrying.
-
-WARNING: When using the retry filter with any HTTP method with a body, the body will be cached and the gateway will become memory constrained. The body is cached in a request attribute defined by `ServerWebExchangeUtils.CACHED_REQUEST_BODY_ATTR`. The type of the object is a `org.springframework.core.io.buffer.DataBuffer`.
-
-=== RequestSize GatewayFilter Factory
-The `RequestSize` GatewayFilter Factory can restrict a request from reaching the downstream service , when the request size is greater than the permissible limit. The filter takes a `maxSize` parameter which is the permissible size limit of the request. The `maxSize is a `DataSize` type, so values can be defined as a number followed by an optional `DataUnit` suffix such as 'KB' or 'MB'. The default is 'B' for bytes.
->>>>>>> 2a3389e6
 
 .application.yml
 ====
@@ -1799,15 +1592,9 @@
 
 === Modify a Request Body `GatewayFilter` Factory
 
-CAUTION: This filter is considered BETA, and the API may change in the future.
-
-You can use this filter to modify the request body before it is sent downstream by the gateway.
-
-<<<<<<< HEAD
+You can use the `ModifyRequestBody` filter  filter to modify the request body before it is sent downstream by the gateway.
+
 NOTE: This filter can be configured only by using the Java DSL.
-=======
-The `ModifyRequestBody` filter can be used to modify the request body before it is sent downstream by the Gateway.
->>>>>>> 2a3389e6
 
 The following listing shows how to modify a request body `GatewayFilter`:
 
@@ -1846,13 +1633,7 @@
 
 === Modify a Response Body `GatewayFilter` Factory
 
-CAUTION: This filter is considered BETA and the API may change in the future.
-
-<<<<<<< HEAD
-You can use this filter to modify the response body before it is sent back to the client.
-=======
-The `ModifyResponseBody` filter can be used to modify the response body before it is sent back to the Client.
->>>>>>> 2a3389e6
+You can use the `ModifyResponseBody` filter to modify the response body before it is sent back to the client.
 
 NOTE: This filter can be configured only by using the Java DSL.
 
@@ -2072,21 +1853,12 @@
 
 To enable gateway metrics, add spring-boot-starter-actuator as a project dependency. Then, by default, the gateway metrics filter runs as long as the property `spring.cloud.gateway.metrics.enabled` is not set to `false`. This filter adds a timer metric named `gateway.requests` with the following tags:
 
-<<<<<<< HEAD
 * `routeId`: The route ID.
 * `routeUri`: The URI to which the API is routed.
 * `outcome`: The outcome, as classified by link:https://docs.spring.io/spring-framework/docs/current/javadoc-api/org/springframework/http/HttpStatus.Series.html[HttpStatus.Series].
 * `status`: The HTTP status of the request returned to the client.
 * `httpStatusCode`: The HTTP Status of the request returned to the client.
 * `httpMethod`: The HTTP method used for the request.
-=======
-* `routeId`: The route id
-* `routeUri`: The URI that the API will be routed to
-* `outcome`: Outcome as classified by link:https://docs.spring.io/spring-framework/docs/current/javadoc-api/org/springframework/http/HttpStatus.Series.html[HttpStatus.Series]
-* `status`: Http Status of the request returned to the client
-* `httpStatusCode`: Http Status of the request returned to the client
-* `httpMethod`: The Http method used for the request
->>>>>>> 2a3389e6
 
 These metrics are then available to be scraped from `/actuator/metrics/gateway.requests` and can be easily integrated with Prometheus to create a link:images/gateway-grafana-dashboard.jpeg[Grafana] link:gateway-grafana-dashboard.json[dashboard].
 
@@ -2102,12 +1874,6 @@
 * `ServerWebExchangeUtils.isAlreadyRouted` takes a `ServerWebExchange` object and checks if it has been "`routed`".
 * `ServerWebExchangeUtils.setAlreadyRouted` takes a `ServerWebExchange` object and marks it as "`routed`".
 
-<<<<<<< HEAD
-== TLS and SSL
-
-The gateway can listen for requests on HTTPS by following the usual Spring server configuration.
-The following example shows how to do so:
-=======
 == HttpHeadersFilters
 
 HttpHeadersFilters are applied to requests before sending them downstream, such as in the `NettyRoutingFilter`.
@@ -2149,9 +1915,10 @@
 - `spring.cloud.gateway.x-forwarded.proto.append`
 - `spring.cloud.gateway.x-forwarded.prefix.append`
 
-== TLS / SSL
-The Gateway can listen for requests on https by following the usual Spring server configuration. Example:
->>>>>>> 2a3389e6
+== TLS and SSL
+
+The gateway can listen for requests on HTTPS by following the usual Spring server configuration.
+The following example shows how to do so:
 
 .application.yml
 ====
@@ -2470,12 +2237,8 @@
 
 == CORS Configuration
 
-<<<<<<< HEAD
 You can configure the gateway to control CORS behavior. The "`global`" CORS configuration is a map of URL patterns to https://docs.spring.io/spring/docs/5.0.x/javadoc-api/org/springframework/web/cors/CorsConfiguration.html[Spring Framework `CorsConfiguration`].
 The following example configures CORS:
-=======
-The gateway can be configured to control CORS behavior. The "global" CORS configuration is a map of URL patterns to https://docs.spring.io/spring/docs/5.0.x/javadoc-api/org/springframework/web/cors/CorsConfiguration.html[Spring Framework `CorsConfiguration`].
->>>>>>> 2a3389e6
 
 .application.yml
 ====
@@ -2909,25 +2672,15 @@
 ----
 ====
 
-<<<<<<< HEAD
-=== Writing Custom Route Locators and Writers
-
-TODO: document writing Custom Route Locators and Writers
-
 == Building a Simple Gateway by Using Spring MVC or Webflux
+
+WARNING: The following describes an alternative style gateway. None of the prior documentation applies to what follows.
 
 Spring Cloud Gateway provides a utility object called `ProxyExchange`.
 You can use it inside a regular Spring web handler as a method parameter.
 It supports basic downstream HTTP exchanges through methods that mirror the HTTP verbs.
 With MVC, it also supports forwarding to a local handler through the `forward()` method.
 To use the `ProxyExchange`, include the right module in your classpath (either `spring-cloud-gateway-mvc` or `spring-cloud-gateway-webflux`).
-=======
-== Building a Simple Gateway Using Spring MVC or Webflux
-
-WARNING: The following describes an alternative style gateway. None of the prior documentation applies to what follows.
-
-Spring Cloud Gateway provides a utility object called `ProxyExchange` which you can use inside a regular Spring web handler as a method parameter. It supports basic downstream HTTP exchanges via methods that mirror the HTTP verbs. With MVC it also supports forwarding to a local handler via the `forward()` method. To use the `ProxyExchange` just include the right module in your classpath (either `spring-cloud-gateway-mvc` or `spring-cloud-gateway-webflux`).
->>>>>>> 2a3389e6
 
 The following MVC example proxies a request to `/test` downstream to a remote server:
 
